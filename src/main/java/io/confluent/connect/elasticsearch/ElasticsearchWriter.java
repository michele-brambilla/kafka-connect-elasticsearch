/**
 * Copyright 2016 Confluent Inc.
 *
 * Licensed under the Apache License, Version 2.0 (the "License"); you may not
 * use this file except in compliance with the License. You may obtain a copy of
 * the License at
 *
 * http://www.apache.org/licenses/LICENSE-2.0
 *
 * Unless required by applicable law or agreed to in writing, software
 * distributed under the License is distributed on an "AS IS" BASIS, WITHOUT
 * WARRANTIES OR CONDITIONS OF ANY KIND, either express or implied. See the
 * License for the specific language governing permissions and limitations under
 * the License.
 **/

package io.confluent.connect.elasticsearch;

import org.apache.kafka.common.utils.SystemTime;
import org.apache.kafka.connect.errors.ConnectException;
import org.apache.kafka.connect.sink.SinkRecord;
import org.slf4j.Logger;
import org.slf4j.LoggerFactory;

import java.io.IOException;
import java.util.Collections;
import java.util.Collection;
import java.util.HashMap;
import java.util.HashSet;
import java.util.Map;
import java.util.Objects;
import java.util.Set;

import io.confluent.connect.elasticsearch.bulk.BulkProcessor;
import io.searchbox.action.Action;
import io.searchbox.client.JestClient;
import io.searchbox.client.JestResult;
import io.searchbox.indices.CreateIndex;
import io.searchbox.indices.IndicesExists;

import static io.confluent.connect.elasticsearch.DataConverter.BehaviorOnNullValues;

public class ElasticsearchWriter {
  private static final Logger log = LoggerFactory.getLogger(ElasticsearchWriter.class);

  private final JestClient client;
  private final String type;
  private final boolean ignoreKey;
  private final Set<String> ignoreKeyTopics;
  private final boolean ignoreSchema;
  private final Set<String> ignoreSchemaTopics;
  private final Map<String, String> topicToIndexMap;
  private final long flushTimeoutMs;
  private final BulkProcessor<IndexableRecord, ?> bulkProcessor;
  private final boolean dropInvalidMessage;
  private final DataConverter converter;
  private final BehaviorOnNullValues behaviorOnNullValues;

  private final Set<String> existingMappings;

  ElasticsearchWriter(
      JestClient client,
      String type,
      boolean useCompactMapEntries,
      boolean ignoreKey,
      Set<String> ignoreKeyTopics,
      boolean ignoreSchema,
      Set<String> ignoreSchemaTopics,
      Map<String, String> topicToIndexMap,
      long flushTimeoutMs,
      int maxBufferedRecords,
      int maxInFlightRequests,
      int batchSize,
      long lingerMs,
      int maxRetries,
      long retryBackoffMs,
<<<<<<< HEAD
      boolean dropInvalidMessage
=======
      BehaviorOnNullValues behaviorOnNullValues
>>>>>>> 5d401fee
  ) {
    this.client = client;
    this.type = type;
    this.ignoreKey = ignoreKey;
    this.ignoreKeyTopics = ignoreKeyTopics;
    this.ignoreSchema = ignoreSchema;
    this.ignoreSchemaTopics = ignoreSchemaTopics;
    this.topicToIndexMap = topicToIndexMap;
    this.flushTimeoutMs = flushTimeoutMs;
<<<<<<< HEAD
    this.dropInvalidMessage = dropInvalidMessage;
    this.converter = new DataConverter(useCompactMapEntries);
=======
    this.behaviorOnNullValues = behaviorOnNullValues;
    this.converter = new DataConverter(useCompactMapEntries, behaviorOnNullValues);
>>>>>>> 5d401fee

    bulkProcessor = new BulkProcessor<>(
        new SystemTime(),
        new BulkIndexingClient(client),
        maxBufferedRecords,
        maxInFlightRequests,
        batchSize,
        lingerMs,
        maxRetries,
        retryBackoffMs
    );

    existingMappings = new HashSet<>();
  }

  public static class Builder {
    private final JestClient client;
    private String type;
    private boolean useCompactMapEntries = true;
    private boolean ignoreKey = false;
    private Set<String> ignoreKeyTopics = Collections.emptySet();
    private boolean ignoreSchema = false;
    private Set<String> ignoreSchemaTopics = Collections.emptySet();
    private Map<String, String> topicToIndexMap = new HashMap<>();
    private long flushTimeoutMs;
    private int maxBufferedRecords;
    private int maxInFlightRequests;
    private int batchSize;
    private long lingerMs;
    private int maxRetry;
    private long retryBackoffMs;
<<<<<<< HEAD
    private boolean dropInvalidMessage;
=======
    private BehaviorOnNullValues behaviorOnNullValues = BehaviorOnNullValues.DEFAULT;
>>>>>>> 5d401fee

    public Builder(JestClient client) {
      this.client = client;
    }

    public Builder setType(String type) {
      this.type = type;
      return this;
    }

    public Builder setIgnoreKey(boolean ignoreKey, Set<String> ignoreKeyTopics) {
      this.ignoreKey = ignoreKey;
      this.ignoreKeyTopics = ignoreKeyTopics;
      return this;
    }

    public Builder setIgnoreSchema(boolean ignoreSchema, Set<String> ignoreSchemaTopics) {
      this.ignoreSchema = ignoreSchema;
      this.ignoreSchemaTopics = ignoreSchemaTopics;
      return this;
    }

    public Builder setCompactMapEntries(boolean useCompactMapEntries) {
      this.useCompactMapEntries = useCompactMapEntries;
      return this;
    }

    public Builder setTopicToIndexMap(Map<String, String> topicToIndexMap) {
      this.topicToIndexMap = topicToIndexMap;
      return this;
    }

    public Builder setFlushTimoutMs(long flushTimeoutMs) {
      this.flushTimeoutMs = flushTimeoutMs;
      return this;
    }

    public Builder setMaxBufferedRecords(int maxBufferedRecords) {
      this.maxBufferedRecords = maxBufferedRecords;
      return this;
    }

    public Builder setMaxInFlightRequests(int maxInFlightRequests) {
      this.maxInFlightRequests = maxInFlightRequests;
      return this;
    }

    public Builder setBatchSize(int batchSize) {
      this.batchSize = batchSize;
      return this;
    }

    public Builder setLingerMs(long lingerMs) {
      this.lingerMs = lingerMs;
      return this;
    }

    public Builder setMaxRetry(int maxRetry) {
      this.maxRetry = maxRetry;
      return this;
    }

    public Builder setRetryBackoffMs(long retryBackoffMs) {
      this.retryBackoffMs = retryBackoffMs;
      return this;
    }

<<<<<<< HEAD
    public Builder setDropInvalidMessage(boolean dropInvalidMessage) {
      this.dropInvalidMessage = dropInvalidMessage;
=======
    /**
     * Change the behavior that the resulting {@link ElasticsearchWriter} will have when it
     * encounters records with null values.
     * @param behaviorOnNullValues Cannot be null. If in doubt, {@link BehaviorOnNullValues#DEFAULT}
     *                             can be used.
     */
    public Builder setBehaviorOnNullValues(BehaviorOnNullValues behaviorOnNullValues) {
      this.behaviorOnNullValues =
          Objects.requireNonNull(behaviorOnNullValues, "behaviorOnNullValues cannot be null");
>>>>>>> 5d401fee
      return this;
    }

    public ElasticsearchWriter build() {
      return new ElasticsearchWriter(
          client,
          type,
          useCompactMapEntries,
          ignoreKey,
          ignoreKeyTopics,
          ignoreSchema,
          ignoreSchemaTopics,
          topicToIndexMap,
          flushTimeoutMs,
          maxBufferedRecords,
          maxInFlightRequests,
          batchSize,
          lingerMs,
          maxRetry,
          retryBackoffMs,
<<<<<<< HEAD
          dropInvalidMessage
=======
          behaviorOnNullValues
>>>>>>> 5d401fee
      );
    }
  }

  public void write(Collection<SinkRecord> records) {
    for (SinkRecord sinkRecord : records) {
      // Preemptively skip records with null values if they're going to be ignored anyways
      if (sinkRecord.value() == null && behaviorOnNullValues == BehaviorOnNullValues.IGNORE) {
        continue;
      }

      final String indexOverride = topicToIndexMap.get(sinkRecord.topic());
      final String index = indexOverride != null ? indexOverride : sinkRecord.topic();
      final boolean ignoreKey = ignoreKeyTopics.contains(sinkRecord.topic()) || this.ignoreKey;
      final boolean ignoreSchema =
          ignoreSchemaTopics.contains(sinkRecord.topic()) || this.ignoreSchema;

      if (!ignoreSchema && !existingMappings.contains(index)) {
        try {
          if (Mapping.getMapping(client, index, type) == null) {
            Mapping.createMapping(client, index, type, sinkRecord.valueSchema());
          }
        } catch (IOException e) {
          // FIXME: concurrent tasks could attempt to create the mapping and one of the requests may
          // fail
          throw new ConnectException("Failed to initialize mapping for index: " + index, e);
        }
        existingMappings.add(index);
      }

      final IndexableRecord indexableRecord = tryGetIndexableRecord(
              sinkRecord,
              index,
              ignoreKey,
              ignoreSchema);

<<<<<<< HEAD
      if (indexableRecord != null) {
        bulkProcessor.add(indexableRecord, flushTimeoutMs);
      }

    }
  }

  private IndexableRecord tryGetIndexableRecord(
          SinkRecord sinkRecord,
          String index,
          boolean ignoreKey,
          boolean ignoreSchema) {

    IndexableRecord indexableRecord = null;

    try {
      indexableRecord = converter.convertRecord(
              sinkRecord,
              index,
              type,
              ignoreKey,
              ignoreSchema);
    } catch (ConnectException convertException) {
      if (dropInvalidMessage) {
        log.error("Can't convert record from topic {} with partition {} and offset {}."
                   + " Error message: {}",
                  sinkRecord.topic(),
                  sinkRecord.kafkaPartition(),
                  sinkRecord.kafkaOffset(),
                  convertException.getMessage());
      } else {
        throw convertException;
=======
      // In the event that the sink record's value was null and the data converter has been told to
      // ignore null values, the returned record will be null.
      if (indexableRecord != null) {
        bulkProcessor.add(indexableRecord, flushTimeoutMs);
      } else {
        log.debug(
            "Ignoring sink record with key {} and null value for topic/partition/offset {}/{}/{}",
            sinkRecord.key(),
            sinkRecord.topic(),
            sinkRecord.kafkaPartition(),
            sinkRecord.kafkaOffset()
        );
>>>>>>> 5d401fee
      }
    }
    return indexableRecord;
  }

  public void flush() {
    bulkProcessor.flush(flushTimeoutMs);
  }

  public void start() {
    bulkProcessor.start();
  }

  public void stop() {
    try {
      bulkProcessor.flush(flushTimeoutMs);
    } catch (Exception e) {
      log.warn("Failed to flush during stop", e);
    }
    bulkProcessor.stop();
    bulkProcessor.awaitStop(flushTimeoutMs);
  }

  private boolean indexExists(String index) {
    Action action = new IndicesExists.Builder(index).build();
    try {
      JestResult result = client.execute(action);
      return result.isSucceeded();
    } catch (IOException e) {
      throw new ConnectException(e);
    }
  }

  public void createIndicesForTopics(Set<String> assignedTopics) {
    for (String index : indicesForTopics(assignedTopics)) {
      if (!indexExists(index)) {
        CreateIndex createIndex = new CreateIndex.Builder(index).build();
        try {
          JestResult result = client.execute(createIndex);
          if (!result.isSucceeded()) {
            String msg = result.getErrorMessage() != null ? ": " + result.getErrorMessage() : "";
            throw new ConnectException("Could not create index '" + index + "'" + msg);
          }
        } catch (IOException e) {
          throw new ConnectException(e);
        }
      }
    }
  }

  private Set<String> indicesForTopics(Set<String> assignedTopics) {
    final Set<String> indices = new HashSet<>();
    for (String topic : assignedTopics) {
      final String index = topicToIndexMap.get(topic);
      if (index != null) {
        indices.add(index);
      } else {
        indices.add(topic);
      }
    }
    return indices;
  }

}<|MERGE_RESOLUTION|>--- conflicted
+++ resolved
@@ -53,8 +53,8 @@
   private final long flushTimeoutMs;
   private final BulkProcessor<IndexableRecord, ?> bulkProcessor;
   private final boolean dropInvalidMessage;
+  private final BehaviorOnNullValues behaviorOnNullValues;
   private final DataConverter converter;
-  private final BehaviorOnNullValues behaviorOnNullValues;
 
   private final Set<String> existingMappings;
 
@@ -74,11 +74,8 @@
       long lingerMs,
       int maxRetries,
       long retryBackoffMs,
-<<<<<<< HEAD
-      boolean dropInvalidMessage
-=======
+      boolean dropInvalidMessage,
       BehaviorOnNullValues behaviorOnNullValues
->>>>>>> 5d401fee
   ) {
     this.client = client;
     this.type = type;
@@ -88,13 +85,9 @@
     this.ignoreSchemaTopics = ignoreSchemaTopics;
     this.topicToIndexMap = topicToIndexMap;
     this.flushTimeoutMs = flushTimeoutMs;
-<<<<<<< HEAD
     this.dropInvalidMessage = dropInvalidMessage;
-    this.converter = new DataConverter(useCompactMapEntries);
-=======
     this.behaviorOnNullValues = behaviorOnNullValues;
     this.converter = new DataConverter(useCompactMapEntries, behaviorOnNullValues);
->>>>>>> 5d401fee
 
     bulkProcessor = new BulkProcessor<>(
         new SystemTime(),
@@ -126,11 +119,8 @@
     private long lingerMs;
     private int maxRetry;
     private long retryBackoffMs;
-<<<<<<< HEAD
     private boolean dropInvalidMessage;
-=======
     private BehaviorOnNullValues behaviorOnNullValues = BehaviorOnNullValues.DEFAULT;
->>>>>>> 5d401fee
 
     public Builder(JestClient client) {
       this.client = client;
@@ -198,10 +188,11 @@
       return this;
     }
 
-<<<<<<< HEAD
     public Builder setDropInvalidMessage(boolean dropInvalidMessage) {
       this.dropInvalidMessage = dropInvalidMessage;
-=======
+      return this;
+    }
+
     /**
      * Change the behavior that the resulting {@link ElasticsearchWriter} will have when it
      * encounters records with null values.
@@ -211,7 +202,6 @@
     public Builder setBehaviorOnNullValues(BehaviorOnNullValues behaviorOnNullValues) {
       this.behaviorOnNullValues =
           Objects.requireNonNull(behaviorOnNullValues, "behaviorOnNullValues cannot be null");
->>>>>>> 5d401fee
       return this;
     }
 
@@ -232,11 +222,8 @@
           lingerMs,
           maxRetry,
           retryBackoffMs,
-<<<<<<< HEAD
-          dropInvalidMessage
-=======
+          dropInvalidMessage,
           behaviorOnNullValues
->>>>>>> 5d401fee
       );
     }
   }
@@ -244,7 +231,13 @@
   public void write(Collection<SinkRecord> records) {
     for (SinkRecord sinkRecord : records) {
       // Preemptively skip records with null values if they're going to be ignored anyways
-      if (sinkRecord.value() == null && behaviorOnNullValues == BehaviorOnNullValues.IGNORE) {
+      if (ignoreRecord(sinkRecord)) {
+        log.debug(
+            "Ignoring sink record with key {} and null value for topic/partition/offset {}/{}/{}",
+            sinkRecord.key(),
+            sinkRecord.topic(),
+            sinkRecord.kafkaPartition(),
+            sinkRecord.kafkaOffset());
         continue;
       }
 
@@ -267,62 +260,44 @@
         existingMappings.add(index);
       }
 
-      final IndexableRecord indexableRecord = tryGetIndexableRecord(
-              sinkRecord,
-              index,
-              ignoreKey,
-              ignoreSchema);
-
-<<<<<<< HEAD
-      if (indexableRecord != null) {
-        bulkProcessor.add(indexableRecord, flushTimeoutMs);
-      }
-
-    }
-  }
-
-  private IndexableRecord tryGetIndexableRecord(
+      tryWriteRecord(sinkRecord, index, ignoreKey, ignoreSchema);
+    }
+  }
+
+  private boolean ignoreRecord(SinkRecord record) {
+    return record.value() == null && behaviorOnNullValues == BehaviorOnNullValues.IGNORE;
+  }
+
+  private void tryWriteRecord(
           SinkRecord sinkRecord,
           String index,
           boolean ignoreKey,
           boolean ignoreSchema) {
 
-    IndexableRecord indexableRecord = null;
-
     try {
-      indexableRecord = converter.convertRecord(
+      IndexableRecord record = converter.convertRecord(
               sinkRecord,
               index,
               type,
               ignoreKey,
               ignoreSchema);
+      if (record != null) {
+        bulkProcessor.add(record, flushTimeoutMs);
+      }
     } catch (ConnectException convertException) {
       if (dropInvalidMessage) {
-        log.error("Can't convert record from topic {} with partition {} and offset {}."
-                   + " Error message: {}",
-                  sinkRecord.topic(),
-                  sinkRecord.kafkaPartition(),
-                  sinkRecord.kafkaOffset(),
-                  convertException.getMessage());
+        log.error(
+            "Can't convert record from topic {} with partition {} and offset {}. "
+                + "Error message: {}",
+            sinkRecord.topic(),
+            sinkRecord.kafkaPartition(),
+            sinkRecord.kafkaOffset(),
+            convertException.getMessage()
+        );
       } else {
         throw convertException;
-=======
-      // In the event that the sink record's value was null and the data converter has been told to
-      // ignore null values, the returned record will be null.
-      if (indexableRecord != null) {
-        bulkProcessor.add(indexableRecord, flushTimeoutMs);
-      } else {
-        log.debug(
-            "Ignoring sink record with key {} and null value for topic/partition/offset {}/{}/{}",
-            sinkRecord.key(),
-            sinkRecord.topic(),
-            sinkRecord.kafkaPartition(),
-            sinkRecord.kafkaOffset()
-        );
->>>>>>> 5d401fee
-      }
-    }
-    return indexableRecord;
+      }
+    }
   }
 
   public void flush() {
