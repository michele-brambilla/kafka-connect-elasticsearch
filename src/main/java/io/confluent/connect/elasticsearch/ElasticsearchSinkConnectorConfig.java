/*
 * Copyright 2018 Confluent Inc.
 *
 * Licensed under the Confluent Community License (the "License"); you may not use
 * this file except in compliance with the License.  You may obtain a copy of the
 * License at
 *
 * http://www.confluent.io/confluent-community-license
 *
 * Unless required by applicable law or agreed to in writing, software
 * distributed under the License is distributed on an "AS IS" BASIS, WITHOUT
 * WARRANTIES OF ANY KIND, either express or implied.  See the License for the
 * specific language governing permissions and limitations under the License.
 */

package io.confluent.connect.elasticsearch;

import java.util.HashMap;
import java.util.HashSet;
import java.util.List;
import java.util.Set;
import org.apache.kafka.common.config.AbstractConfig;
import org.apache.kafka.common.config.ConfigDef;
import org.apache.kafka.common.config.ConfigDef.Importance;
import org.apache.kafka.common.config.ConfigDef.Type;
import org.apache.kafka.common.config.ConfigDef.Width;

import java.util.Map;
<<<<<<< HEAD
import org.apache.kafka.common.config.ConfigException;
=======
>>>>>>> 077e2da7
import org.apache.kafka.common.config.types.Password;

import static io.confluent.connect.elasticsearch.jest.JestElasticsearchClient.WriteMethod;
import static io.confluent.connect.elasticsearch.DataConverter.BehaviorOnNullValues;
import static io.confluent.connect.elasticsearch.bulk.BulkProcessor.BehaviorOnMalformedDoc;
import static org.apache.kafka.common.config.ConfigDef.Range.between;
import static org.apache.kafka.common.config.SslConfigs.SSL_ENDPOINT_IDENTIFICATION_ALGORITHM_CONFIG;
import static org.apache.kafka.common.config.SslConfigs.addClientSslSupport;

public class ElasticsearchSinkConnectorConfig extends AbstractConfig {
  private static final String SSL_GROUP = "Security";

  // Connector group
  public static final String CONNECTION_URL_CONFIG = "connection.url";
  private static final String CONNECTION_URL_DOC =
      "The comma-separated list of one or more Elasticsearch URLs, such as ``http://eshost1:9200,"
      + "http://eshost2:9200`` or ``https://eshost3:9200``. HTTPS is used for all connections "
      + "if any of the URLs starts with ``https:``. A URL without a protocol is treated as "
      + "``http``.";
  private static final String CONNECTION_URL_DISPLAY = "Connection URLs";

  public static final String CONNECTION_USERNAME_CONFIG = "connection.username";
  private static final String CONNECTION_USERNAME_DOC =
      "The username used to authenticate with Elasticsearch. "
      + "The default is the null, and authentication will only be performed if "
      + " both the username and password are non-null.";
  private static final String CONNECTION_USERNAME_DISPLAY = "Connection Username";
  private static final String CONNECTION_USERNAME_DEFAULT = null;

  public static final String CONNECTION_PASSWORD_CONFIG = "connection.password";
  private static final String CONNECTION_PASSWORD_DOC =
      "The password used to authenticate with Elasticsearch. "
      + "The default is the null, and authentication will only be performed if "
      + " both the username and password are non-null.";
  private static final String CONNECTION_PASSWORD_DISPLAY = "Connection Password";
  private static final String CONNECTION_PASSWORD_DEFAULT = null;

  public static final String BATCH_SIZE_CONFIG = "batch.size";
  private static final String BATCH_SIZE_DOC =
      "The number of records to process as a batch when writing to Elasticsearch.";
  private static final String BATCH_SIZE_DISPLAY = "Batch Size";
  private static final int BATCH_SIZE_DEFAULT = 2000;

  public static final String MAX_IN_FLIGHT_REQUESTS_CONFIG = "max.in.flight.requests";
  private static final String MAX_IN_FLIGHT_REQUESTS_DOC =
      "The maximum number of indexing requests that can be in-flight to Elasticsearch before "
      + "blocking further requests.";
  private static final String MAX_IN_FLIGHT_REQUESTS_DISPLAY = "Max In-flight Requests";
  private static final int MAX_IN_FLIGHT_REQUESTS_DEFAULT = 5;

  public static final String MAX_BUFFERED_RECORDS_CONFIG = "max.buffered.records";
  private static final String MAX_BUFFERED_RECORDS_DOC =
      "The maximum number of records each task will buffer before blocking acceptance of more "
      + "records. This config can be used to limit the memory usage for each task.";
  private static final String MAX_BUFFERED_RECORDS_DISPLAY = "Max Buffered Records";
  private static final int MAX_BUFFERED_RECORDS_DEFAULT = 20000;

  public static final String LINGER_MS_CONFIG = "linger.ms";
  private static final String LINGER_MS_DOC =
      "Linger time in milliseconds for batching.\n"
      + "Records that arrive in between request transmissions are batched into a single bulk "
      + "indexing request, based on the ``" + BATCH_SIZE_CONFIG + "`` configuration. Normally "
      + "this only occurs under load when records arrive faster than they can be sent out. "
      + "However it may be desirable to reduce the number of requests even under light load and "
      + "benefit from bulk indexing. This setting helps accomplish that - when a pending batch is"
      + " not full, rather than immediately sending it out the task will wait up to the given "
      + "delay to allow other records to be added so that they can be batched into a single "
      + "request.";
  private static final String LINGER_MS_DISPLAY = "Linger (ms)";
  private static final long LINGER_MS_DEFAULT = 1;

  public static final String FLUSH_TIMEOUT_MS_CONFIG = "flush.timeout.ms";
  private static final String FLUSH_TIMEOUT_MS_DOC =
      "The timeout in milliseconds to use for periodic flushing, and when waiting for buffer "
      + "space to be made available by completed requests as records are added. If this timeout "
      + "is exceeded the task will fail.";
  private static final String FLUSH_TIMEOUT_MS_DISPLAY = "Flush Timeout (ms)";
  private static final int FLUSH_TIMEOUT_MS_DEFAULT = 10000;

  public static final String MAX_RETRIES_CONFIG = "max.retries";
  private static final String MAX_RETRIES_DOC =
      "The maximum number of retries that are allowed for failed indexing requests. If the retry "
      + "attempts are exhausted the task will fail.";
  private static final String MAX_RETRIES_DISPLAY = "Max Retries";
  private static final int MAX_RETRIES_DEFAULT = 5;

  public static final String RETRY_BACKOFF_MS_CONFIG = "retry.backoff.ms";
  private static final String RETRY_BACKOFF_MS_DOC =
      "How long to wait in milliseconds before attempting the first retry of a failed indexing "
      + "request. Upon a failure, this connector may wait up to twice as long as the previous "
      + "wait, up to the maximum number of retries. "
      + "This avoids retrying in a tight loop under failure scenarios.";
  private static final String RETRY_BACKOFF_MS_DISPLAY = "Retry Backoff (ms)";
  private static final long RETRY_BACKOFF_MS_DEFAULT = 100;

  public static final String CONNECTION_COMPRESSION_CONFIG = "connection.compression";
  private static final String CONNECTION_COMPRESSION_DOC = "Whether to use GZip compression on "
      + "HTTP connection to ElasticSearch. Valid options are ``true`` and ``false``. "
      + "Default is ``false``. To make this setting to work "
      + "the ``http.compression`` setting also needs to be enabled at the Elasticsearch nodes "
      + "or the load-balancer before using it.";
  private static final String CONNECTION_COMPRESSION_DISPLAY = "Compression";
  private static final boolean CONNECTION_COMPRESSION_DEFAULT = false;

  public static final String CONNECTION_TIMEOUT_MS_CONFIG = "connection.timeout.ms";
  private static final String CONNECTION_TIMEOUT_MS_CONFIG_DOC = "How long to wait "
      + "in milliseconds when establishing a connection to the Elasticsearch server. "
      + "The task fails if the client fails to connect to the server in this "
      + "interval, and will need to be restarted.";
  private static final String CONNECTION_TIMEOUT_MS_DISPLAY = "Connection Timeout";
  private static final int CONNECTION_TIMEOUT_MS_DEFAULT = 1000;

  public static final String READ_TIMEOUT_MS_CONFIG = "read.timeout.ms";
  private static final String READ_TIMEOUT_MS_CONFIG_DOC = "How long to wait in "
      + "milliseconds for the Elasticsearch server to send a response. The task fails "
      + "if any read operation times out, and will need to be restarted to resume "
      + "further operations.";
  private static final String READ_TIMEOUT_MS_DISPLAY = "Read Timeout";
  private static final int READ_TIMEOUT_MS_DEFAULT = 3000;

  public static final String CREATE_INDICES_AT_START_CONFIG = "auto.create.indices.at.start";
  private static final String CREATE_INDICES_AT_START_DOC = "Auto create the Elasticsearch"
      + " indices at startup. This is useful when the indices are a direct mapping "
      + " of the Kafka topics.";
  private static final String CREATE_INDICES_AT_START_DISPLAY = "Create indices at startup";
  private static final boolean CREATE_INDICES_AT_START_DEFAULT = true;

  // Data Conversion configs
  public static final String TYPE_NAME_CONFIG = "type.name";
  private static final String TYPE_NAME_DOC = "The Elasticsearch type name to use when indexing.";
  private static final String TYPE_NAME_DISPLAY = "Type Name";

  public static final String IGNORE_KEY_TOPICS_CONFIG = "topic.key.ignore";
  public static final String IGNORE_SCHEMA_TOPICS_CONFIG = "topic.schema.ignore";

  public static final String IGNORE_KEY_CONFIG = "key.ignore";
  private static final String IGNORE_KEY_DOC =
      "Whether to ignore the record key for the purpose of forming the Elasticsearch document ID."
          + " When this is set to ``true``, document IDs will be generated as the record's "
          + "``topic+partition+offset``.\n Note that this is a global config that applies to all "
          + "topics, use ``" + IGNORE_KEY_TOPICS_CONFIG + "`` to override as ``true`` for specific "
          + "topics.";
  private static final String IGNORE_KEY_DISPLAY = "Ignore Key mode";
  private static final boolean IGNORE_KEY_DEFAULT = false;

  public static final String IGNORE_SCHEMA_CONFIG = "schema.ignore";
  private static final String IGNORE_SCHEMA_DOC =
      "Whether to ignore schemas during indexing. When this is set to ``true``, the record schema"
          + " will be ignored for the purpose of registering an Elasticsearch mapping."
          + " Elasticsearch will infer the mapping from the data (dynamic mapping needs to be"
          + " enabled by the user).\n Note that this is a global config that applies to all topics,"
          + " use ``" + IGNORE_SCHEMA_TOPICS_CONFIG + "`` to override as ``true`` for specific"
          + " topics.";
  private static final String IGNORE_SCHEMA_DISPLAY = "Ignore Schema mode";
  private static final boolean IGNORE_SCHEMA_DEFAULT = false;

  public static final String COMPACT_MAP_ENTRIES_CONFIG = "compact.map.entries";
  private static final String COMPACT_MAP_ENTRIES_DOC =
      "Defines how map entries with string keys within record values should be written to JSON. "
          + "When this is set to ``true``, these entries are written compactly as "
          + "``\"entryKey\": \"entryValue\"``. "
          + "Otherwise, map entries with string keys are written as a nested document "
          + "``{\"key\": \"entryKey\", \"value\": \"entryValue\"}``. "
          + "All map entries with non-string keys are always written as nested documents. "
          + "Prior to 3.3.0, this connector always wrote map entries as nested documents, "
          + "so set this to ``false`` to use that older behavior.";
  private static final String COMPACT_MAP_ENTRIES_DISPLAY = "Compact Map Entries";
  private static final boolean COMPACT_MAP_ENTRIES_DEFAULT = true;

  @Deprecated
  public static final String TOPIC_INDEX_MAP_CONFIG = "topic.index.map";
  private static final String TOPIC_INDEX_MAP_DOC =
      "This option is now deprecated. A future version may remove it completely. Please use "
          + "single message transforms, such as RegexRouter, to map topic names to index names.\n"
          + "A map from Kafka topic name to the destination Elasticsearch index, represented as "
          + "a list of ``topic:index`` pairs.";
  private static final String TOPIC_INDEX_MAP_DISPLAY = "Topic to Index Map";
  private static final String TOPIC_INDEX_MAP_DEFAULT = "";

  private static final String IGNORE_KEY_TOPICS_DOC =
      "List of topics for which ``" + IGNORE_KEY_CONFIG + "`` should be ``true``.";
  private static final String IGNORE_KEY_TOPICS_DISPLAY = "Topics for 'Ignore Key' mode";
  private static final String IGNORE_KEY_TOPICS_DEFAULT = "";

<<<<<<< HEAD
  public static final String COMPACT_MAP_ENTRIES_CONFIG = "compact.map.entries";
  private static final String COMPACT_MAP_ENTRIES_DOC =
      "Defines how map entries with string keys within record values should be written to JSON. "
      + "When this is set to ``true``, these entries are written compactly as "
      + "``\"entryKey\": \"entryValue\"``. "
      + "Otherwise, map entries with string keys are written as a nested document "
      + "``{\"key\": \"entryKey\", \"value\": \"entryValue\"}``. "
      + "All map entries with non-string keys are always written as nested documents. "
      + "Prior to 3.3.0, this connector always wrote map entries as nested documents, "
      + "so set this to ``false`` to use that older behavior.";
  public static final String MAX_CONNECTION_IDLE_TIME_MS_CONFIG = "max.connection.idle.time.ms";
  private static final String MAX_CONNECTION_IDLE_TIME_MS_CONFIG_DOC = "How long to wait "
        + "in milliseconds before dropping an idle connection to prevent "
        + "a read timeout.";
  public static final String CONNECTION_TIMEOUT_MS_CONFIG = "connection.timeout.ms";
  public static final String READ_TIMEOUT_MS_CONFIG = "read.timeout.ms";
  private static final String CONNECTION_TIMEOUT_MS_CONFIG_DOC = "How long to wait "
      + "in milliseconds when establishing a connection to the Elasticsearch server. "
      + "The task fails if the client fails to connect to the server in this "
      + "interval, and will need to be restarted.";
  private static final String READ_TIMEOUT_MS_CONFIG_DOC = "How long to wait in "
      + "milliseconds for the Elasticsearch server to send a response. The task fails "
      + "if any read operation times out, and will need to be restarted to resume "
      + "further operations.";

  public static final String CONNECTION_COMPRESSION_CONFIG = "connection.compression";
  private static final String CONNECTION_COMPRESSION_DOC = "Whether to use GZip compression on "
          + "HTTP connection to ElasticSearch. Valid options are ``true`` and ``false``. "
          + "Default is ``false``. To make this setting to work "
          + "the ``http.compression`` setting also needs to be enabled at the Elasticsearch nodes "
          + "or the load-balancer before using it.";
=======
  private static final String IGNORE_SCHEMA_TOPICS_DOC =
      "List of topics for which ``" + IGNORE_SCHEMA_CONFIG + "`` should be ``true``.";
  private static final String IGNORE_SCHEMA_TOPICS_DISPLAY = "Topics for 'Ignore Schema' mode";
  private static final String IGNORE_SCHEMA_TOPICS_DEFAULT = "";

  public static final String DROP_INVALID_MESSAGE_CONFIG = "drop.invalid.message";
  private static final String DROP_INVALID_MESSAGE_DOC =
          "Whether to drop kafka message when it cannot be converted to output message.";
  private static final String DROP_INVALID_MESSAGE_DISPLAY = "Drop invalid messages";
  private static final boolean DROP_INVALID_MESSAGE_DEFAULT = false;
>>>>>>> 077e2da7

  public static final String BEHAVIOR_ON_NULL_VALUES_CONFIG = "behavior.on.null.values";
  private static final String BEHAVIOR_ON_NULL_VALUES_DOC = "How to handle records with a "
      + "non-null key and a null value (i.e. Kafka tombstone records). Valid options are "
      + "'ignore', 'delete', and 'fail'.";
  private static final String BEHAVIOR_ON_NULL_VALUES_DISPLAY = "Behavior for null-valued records";

  public static final String BEHAVIOR_ON_MALFORMED_DOCS_CONFIG = "behavior.on.malformed.documents";
  private static final String BEHAVIOR_ON_MALFORMED_DOCS_DOC = "How to handle records that "
      + "Elasticsearch rejects due to some malformation of the document itself, such as an index"
<<<<<<< HEAD
      + " mapping conflict, a field name containing illegal characters, or a record with a missing"
      + " id. Valid options are ignore', 'warn', and 'fail'.";
=======
      + " mapping conflict or a field name containing illegal characters. Valid options are "
      + "'ignore', 'warn', and 'fail'.";
  private static final String BEHAVIOR_ON_MALFORMED_DOCS_DISPLAY =
      "Behavior on malformed documents";

>>>>>>> 077e2da7
  public static final String WRITE_METHOD_CONFIG = "write.method";
  private static final String WRITE_METHOD_DOC = "Method used for writing data to Elasticsearch,"
      + " and one of " + WriteMethod.INSERT.toString() + " or " + WriteMethod.UPSERT.toString()
      + ". The default method is " + WriteMethod.INSERT.toString() + ", in which the "
      + "connector constructs a document from the record value and inserts that document "
      + "into Elasticsearch, completely replacing any existing document with the same ID; "
      + "this matches previous behavior. The " + WriteMethod.UPSERT.toString()
      + " method will create a new document if one with the specified ID does not yet "
      + "exist, or will update an existing document with the same ID by adding/replacing "
      + "only those fields present in the record value. The " + WriteMethod.UPSERT.toString()
      + " method may require additional time and resources of Elasticsearch, so consider "
      + "increasing the " + FLUSH_TIMEOUT_MS_CONFIG + ", " + READ_TIMEOUT_MS_CONFIG
      + ", and decrease " + BATCH_SIZE_CONFIG + " configuration properties.";
  private static final String WRITE_METHOD_DISPLAY = "Write Method";

  private static final String CONNECTOR_GROUP = "Connector";
  private static final String DATA_CONVERSION_GROUP = "Data Conversion";

  public static final String CONNECTION_SSL_CONFIG_PREFIX = "elastic.https.";

  private static final String ELASTICSEARCH_SECURITY_PROTOCOL_CONFIG = "elastic.security.protocol";
  private static final String ELASTICSEARCH_SECURITY_PROTOCOL_DOC =
      "The security protocol to use when connecting to Elasticsearch. "
          + "Values can be `PLAINTEXT` or `SSL`. If `PLAINTEXT` is passed, "
          + "all configs prefixed by " + CONNECTION_SSL_CONFIG_PREFIX + " will be ignored.";

  // Proxy group
  public static final String PROXY_HOST_CONFIG = "proxy.host";
  public static final String PROXY_HOST_DISPLAY = "Proxy Host";
  public static final String PROXY_HOST_DOC = "The address of the proxy host to connect through. "
      + "Supports the basic authentication scheme only.";
  public static final String PROXY_HOST_DEFAULT = "";

  public static final String PROXY_PORT_CONFIG = "proxy.port";
  public static final String PROXY_PORT_DISPLAY = "Proxy Port";
  public static final String PROXY_PORT_DOC = "The port of the proxy host to connect through.";
  public static final Integer PROXY_PORT_DEFAULT = 8080;

  public static final String PROXY_USERNAME_CONFIG = "proxy.username";
  public static final String PROXY_USERNAME_DISPLAY = "Proxy Username";
  public static final String PROXY_USERNAME_DOC = "The username for the proxy host.";
  public static final String PROXY_USERNAME_DEFAULT = "";

  public static final String PROXY_PASSWORD_CONFIG = "proxy.password";
  public static final String PROXY_PASSWORD_DISPLAY = "Proxy Password";
  public static final String PROXY_PASSWORD_DOC = "The password for the proxy host.";
  public static final Password PROXY_PASSWORD_DEFAULT = null;

  protected static ConfigDef baseConfigDef() {
    final ConfigDef configDef = new ConfigDef();
    addConnectorConfigs(configDef);
    addConversionConfigs(configDef);
    addProxyConfigs(configDef);
    addSecurityConfigs(configDef);
    return configDef;
  }

  private static void addSecurityConfigs(ConfigDef configDef) {
    ConfigDef sslConfigDef = new ConfigDef();
    addClientSslSupport(sslConfigDef);
    int order = 0;
    configDef.define(
        ELASTICSEARCH_SECURITY_PROTOCOL_CONFIG,
        Type.STRING,
        SecurityProtocol.PLAINTEXT.name(),
        Importance.MEDIUM,
        ELASTICSEARCH_SECURITY_PROTOCOL_DOC,
        SSL_GROUP,
        ++order,
        Width.SHORT,
        "Security protocol"
    );
    configDef.embed(
        CONNECTION_SSL_CONFIG_PREFIX, SSL_GROUP,
        configDef.configKeys().size() + 2, sslConfigDef
    );
  }

  private static void addProxyConfigs(ConfigDef configDef) {
    final String group = "Proxy";
    int orderInGroup = 0;
    configDef
        .define(
            PROXY_HOST_CONFIG,
            Type.STRING,
            PROXY_HOST_DEFAULT,
            Importance.LOW,
            PROXY_HOST_DOC,
            group,
            orderInGroup++,
            Width.LONG,
            PROXY_HOST_DISPLAY
        ).define(
            PROXY_PORT_CONFIG,
            Type.INT,
            PROXY_PORT_DEFAULT,
            between(1, 65535),
            Importance.LOW,
            PROXY_PORT_DOC,
            group,
            orderInGroup++,
            Width.LONG,
            PROXY_PORT_DISPLAY
        ).define(
            PROXY_USERNAME_CONFIG,
            Type.STRING,
            PROXY_USERNAME_DEFAULT,
            Importance.LOW,
            PROXY_USERNAME_DOC,
            group,
            orderInGroup++,
            Width.LONG,
            PROXY_USERNAME_DISPLAY
        ).define(
            PROXY_PASSWORD_CONFIG,
            Type.PASSWORD,
            PROXY_PASSWORD_DEFAULT,
            Importance.LOW,
            PROXY_PASSWORD_DOC,
            group,
            orderInGroup++,
            Width.LONG,
            PROXY_PASSWORD_DISPLAY
    );
  }

  private static void addConnectorConfigs(ConfigDef configDef) {
    int order = 0;
<<<<<<< HEAD
    configDef.define(
        CONNECTION_URL_CONFIG,
        Type.LIST,
        Importance.HIGH,
        CONNECTION_URL_DOC,
        group,
        ++order,
        Width.LONG,
        "Connection URLs"
    ).define(
        CONNECTION_USERNAME_CONFIG,
        Type.STRING,
        null,
        Importance.MEDIUM,
        CONNECTION_USERNAME_DOC,
        group,
        ++order,
        Width.SHORT,
        "Connection Username"
    ).define(
        CONNECTION_PASSWORD_CONFIG,
        Type.PASSWORD,
        null,
        Importance.MEDIUM,
        CONNECTION_PASSWORD_DOC,
        group,
        ++order,
        Width.SHORT,
        "Connection Password"
    ).define(
        BATCH_SIZE_CONFIG,
        Type.INT,
        2000,
        Importance.MEDIUM,
        BATCH_SIZE_DOC,
        group,
        ++order,
        Width.SHORT,
        "Batch Size"
    ).define(
        MAX_IN_FLIGHT_REQUESTS_CONFIG,
        Type.INT,
        5,
        Importance.MEDIUM,
        MAX_IN_FLIGHT_REQUESTS_DOC,
        group,
        5,
        Width.SHORT,
        "Max In-flight Requests"
    ).define(
        MAX_BUFFERED_RECORDS_CONFIG,
        Type.INT,
        20000,
        Importance.LOW,
        MAX_BUFFERED_RECORDS_DOC,
        group,
        ++order,
        Width.SHORT,
        "Max Buffered Records"
    ).define(
        LINGER_MS_CONFIG,
        Type.LONG,
        1L,
        Importance.LOW,
        LINGER_MS_DOC,
        group,
        ++order,
        Width.SHORT,
        "Linger (ms)"
    ).define(
        FLUSH_TIMEOUT_MS_CONFIG,
        Type.LONG,
        10000L,
        Importance.LOW,
        FLUSH_TIMEOUT_MS_DOC,
        group,
        ++order,
        Width.SHORT,
        "Flush Timeout (ms)"
    ).define(
        MAX_RETRIES_CONFIG,
        Type.INT,
        5,
        Importance.LOW,
        MAX_RETRIES_DOC,
        group,
        ++order,
        Width.SHORT,
        "Max Retries"
    ).define(
        RETRY_BACKOFF_MS_CONFIG,
        Type.LONG,
        100L,
        Importance.LOW,
        RETRY_BACKOFF_MS_DOC,
        group,
        ++order,
        Width.SHORT,
        "Retry Backoff (ms)"
      ).define(
        CONNECTION_COMPRESSION_CONFIG,
        Type.BOOLEAN,
        false,
        Importance.LOW,
        CONNECTION_COMPRESSION_DOC,
        group,
        ++order,
        Width.SHORT,
        "Compression"
      ).define(
        MAX_CONNECTION_IDLE_TIME_MS_CONFIG,
        Type.INT,
        "60000",
        Importance.LOW,
        MAX_CONNECTION_IDLE_TIME_MS_CONFIG_DOC,
        group,
        ++order,
        Width.SHORT,
        "Max Connection Idle Time"
    ).define(
        CONNECTION_TIMEOUT_MS_CONFIG,
        Type.INT, 
        1000, 
        Importance.LOW, 
        CONNECTION_TIMEOUT_MS_CONFIG_DOC,
        group, 
        ++order, 
        Width.SHORT, 
        "Connection Timeout"
        ).define(
        READ_TIMEOUT_MS_CONFIG, 
        Type.INT, 
        3000, 
        Importance.LOW, 
        READ_TIMEOUT_MS_CONFIG_DOC,
        group,
        ++order,
        Width.SHORT,
        "Read Timeout"
    ).define(
        AUTO_CREATE_INDICES_AT_START_CONFIG,
        Type.BOOLEAN,
        true,
        Importance.LOW,
        AUTO_CREATE_INDICES_AT_START_DOC,
        group,
        ++order,
        Width.SHORT,
        "Create indices at startup"
=======
    configDef
        .define(
            CONNECTION_URL_CONFIG,
            Type.LIST,
            Importance.HIGH,
            CONNECTION_URL_DOC,
            CONNECTOR_GROUP,
            ++order,
            Width.LONG,
            CONNECTION_URL_DISPLAY
        ).define(
            CONNECTION_USERNAME_CONFIG,
            Type.STRING,
            CONNECTION_USERNAME_DEFAULT,
            Importance.MEDIUM,
            CONNECTION_USERNAME_DOC,
            CONNECTOR_GROUP,
            ++order,
            Width.SHORT,
            CONNECTION_USERNAME_DISPLAY
        ).define(
            CONNECTION_PASSWORD_CONFIG,
            Type.PASSWORD,
            CONNECTION_PASSWORD_DEFAULT,
            Importance.MEDIUM,
            CONNECTION_PASSWORD_DOC,
            CONNECTOR_GROUP,
            ++order,
            Width.SHORT,
            CONNECTION_PASSWORD_DISPLAY
        ).define(
            BATCH_SIZE_CONFIG,
            Type.INT,
            BATCH_SIZE_DEFAULT,
            Importance.MEDIUM,
            BATCH_SIZE_DOC,
            CONNECTOR_GROUP,
            ++order,
            Width.SHORT,
            BATCH_SIZE_DISPLAY
        ).define(
            MAX_IN_FLIGHT_REQUESTS_CONFIG,
            Type.INT,
            MAX_IN_FLIGHT_REQUESTS_DEFAULT,
            Importance.MEDIUM,
            MAX_IN_FLIGHT_REQUESTS_DOC,
            CONNECTOR_GROUP,
            ++order,
            Width.SHORT,
            MAX_IN_FLIGHT_REQUESTS_DISPLAY
        ).define(
            MAX_BUFFERED_RECORDS_CONFIG,
            Type.INT,
            MAX_BUFFERED_RECORDS_DEFAULT,
            Importance.LOW,
            MAX_BUFFERED_RECORDS_DOC,
            CONNECTOR_GROUP,
            ++order,
            Width.SHORT,
            MAX_BUFFERED_RECORDS_DISPLAY
        ).define(
            LINGER_MS_CONFIG,
            Type.LONG,
            LINGER_MS_DEFAULT,
            Importance.LOW,
            LINGER_MS_DOC,
            CONNECTOR_GROUP,
            ++order,
            Width.SHORT,
            LINGER_MS_DISPLAY
        ).define(
            FLUSH_TIMEOUT_MS_CONFIG,
            Type.LONG,
            FLUSH_TIMEOUT_MS_DEFAULT,
            Importance.LOW,
            FLUSH_TIMEOUT_MS_DOC,
            CONNECTOR_GROUP,
            ++order,
            Width.SHORT,
            FLUSH_TIMEOUT_MS_DISPLAY
        ).define(
            MAX_RETRIES_CONFIG,
            Type.INT,
            MAX_RETRIES_DEFAULT,
            Importance.LOW,
            MAX_RETRIES_DOC,
            CONNECTOR_GROUP,
            ++order,
            Width.SHORT,
            MAX_RETRIES_DISPLAY
        ).define(
            RETRY_BACKOFF_MS_CONFIG,
            Type.LONG,
            RETRY_BACKOFF_MS_DEFAULT,
            Importance.LOW,
            RETRY_BACKOFF_MS_DOC,
            CONNECTOR_GROUP,
            ++order,
            Width.SHORT,
            RETRY_BACKOFF_MS_DISPLAY
        ).define(
            CONNECTION_COMPRESSION_CONFIG,
            Type.BOOLEAN,
            CONNECTION_COMPRESSION_DEFAULT,
            Importance.LOW,
            CONNECTION_COMPRESSION_DOC,
            CONNECTOR_GROUP,
            ++order,
            Width.SHORT,
            CONNECTION_COMPRESSION_DISPLAY
        ).define(
            CONNECTION_TIMEOUT_MS_CONFIG,
            Type.INT,
            CONNECTION_TIMEOUT_MS_DEFAULT,
            Importance.LOW,
            CONNECTION_TIMEOUT_MS_CONFIG_DOC,
            CONNECTOR_GROUP,
            ++order,
            Width.SHORT,
            CONNECTION_TIMEOUT_MS_DISPLAY
        ).define(
            READ_TIMEOUT_MS_CONFIG,
            Type.INT,
            READ_TIMEOUT_MS_DEFAULT,
            Importance.LOW,
            READ_TIMEOUT_MS_CONFIG_DOC,
            CONNECTOR_GROUP,
            ++order,
            Width.SHORT,
            READ_TIMEOUT_MS_DISPLAY
        ).define(
            CREATE_INDICES_AT_START_CONFIG,
            Type.BOOLEAN,
            CREATE_INDICES_AT_START_DEFAULT,
            Importance.LOW,
            CREATE_INDICES_AT_START_DOC,
            CONNECTOR_GROUP,
            ++order,
            Width.SHORT,
            CREATE_INDICES_AT_START_DISPLAY
    );
  }

  private static void addConversionConfigs(ConfigDef configDef) {
    int order = 0;
    configDef
        .define(
            TYPE_NAME_CONFIG,
            Type.STRING,
            Importance.HIGH,
            TYPE_NAME_DOC,
            DATA_CONVERSION_GROUP,
            ++order,
            Width.SHORT,
            TYPE_NAME_DISPLAY
        ).define(
            IGNORE_KEY_CONFIG,
            Type.BOOLEAN,
            IGNORE_KEY_DEFAULT,
            Importance.HIGH,
            IGNORE_KEY_DOC,
            DATA_CONVERSION_GROUP,
            ++order,
            Width.SHORT,
            IGNORE_KEY_DISPLAY
        ).define(
            IGNORE_SCHEMA_CONFIG,
            Type.BOOLEAN,
            IGNORE_SCHEMA_DEFAULT,
            Importance.LOW,
            IGNORE_SCHEMA_DOC,
            DATA_CONVERSION_GROUP,
            ++order,
            Width.SHORT,
            IGNORE_SCHEMA_DISPLAY
        ).define(
            COMPACT_MAP_ENTRIES_CONFIG,
            Type.BOOLEAN,
            COMPACT_MAP_ENTRIES_DEFAULT,
            Importance.LOW,
            COMPACT_MAP_ENTRIES_DOC,
            DATA_CONVERSION_GROUP,
            ++order,
            Width.SHORT,
            COMPACT_MAP_ENTRIES_DISPLAY
        ).define(
            TOPIC_INDEX_MAP_CONFIG,
            Type.LIST,
            TOPIC_INDEX_MAP_DEFAULT,
            Importance.LOW,
            TOPIC_INDEX_MAP_DOC,
            DATA_CONVERSION_GROUP,
            ++order,
            Width.LONG,
            TOPIC_INDEX_MAP_DISPLAY
        ).define(
            IGNORE_KEY_TOPICS_CONFIG,
            Type.LIST,
            IGNORE_KEY_TOPICS_DEFAULT,
            Importance.LOW,
            IGNORE_KEY_TOPICS_DOC,
            DATA_CONVERSION_GROUP,
            ++order,
            Width.LONG,
            IGNORE_KEY_TOPICS_DISPLAY
        ).define(
            IGNORE_SCHEMA_TOPICS_CONFIG,
            Type.LIST,
            IGNORE_SCHEMA_TOPICS_DEFAULT,
            Importance.LOW,
            IGNORE_SCHEMA_TOPICS_DOC,
            DATA_CONVERSION_GROUP,
            ++order,
            Width.LONG,
            IGNORE_SCHEMA_TOPICS_DISPLAY
        ).define(
            DROP_INVALID_MESSAGE_CONFIG,
            Type.BOOLEAN,
            DROP_INVALID_MESSAGE_DEFAULT,
            Importance.LOW,
            DROP_INVALID_MESSAGE_DOC,
            DATA_CONVERSION_GROUP,
            ++order,
            Width.LONG,
            DROP_INVALID_MESSAGE_DISPLAY
        ).define(
            BEHAVIOR_ON_NULL_VALUES_CONFIG,
            Type.STRING,
            BehaviorOnNullValues.DEFAULT.toString(),
            BehaviorOnNullValues.VALIDATOR,
            Importance.LOW,
            BEHAVIOR_ON_NULL_VALUES_DOC,
            DATA_CONVERSION_GROUP,
            ++order,
            Width.SHORT,
            BEHAVIOR_ON_NULL_VALUES_DISPLAY
        ).define(
            BEHAVIOR_ON_MALFORMED_DOCS_CONFIG,
            Type.STRING,
            BehaviorOnMalformedDoc.DEFAULT.toString(),
            BehaviorOnMalformedDoc.VALIDATOR,
            Importance.LOW,
            BEHAVIOR_ON_MALFORMED_DOCS_DOC,
            DATA_CONVERSION_GROUP,
            ++order,
            Width.SHORT,
            BEHAVIOR_ON_MALFORMED_DOCS_DISPLAY
        ).define(
            WRITE_METHOD_CONFIG,
            Type.STRING,
            WriteMethod.DEFAULT.toString(),
            WriteMethod.VALIDATOR,
            Importance.LOW,
            WRITE_METHOD_DOC,
            DATA_CONVERSION_GROUP,
            ++order,
            Width.SHORT,
            WRITE_METHOD_DISPLAY
>>>>>>> 077e2da7
    );
  }

  public static final ConfigDef CONFIG = baseConfigDef();

  public ElasticsearchSinkConnectorConfig(Map<String, String> props) {
    super(CONFIG, props);
  }

  public boolean isAuthenticatedConnection() {
    return username() != null && password() != null;
  }

  public boolean secured() {
    SecurityProtocol securityProtocol = securityProtocol();
    return SecurityProtocol.SSL.equals(securityProtocol);
  }

  public boolean shouldDisableHostnameVerification() {
    String sslEndpointIdentificationAlgorithm = getString(
        CONNECTION_SSL_CONFIG_PREFIX + SSL_ENDPOINT_IDENTIFICATION_ALGORITHM_CONFIG);
    return sslEndpointIdentificationAlgorithm != null
        && sslEndpointIdentificationAlgorithm.isEmpty();
  }

<<<<<<< HEAD
  public boolean isBasicProxyConfigured() {
    return !getString(PROXY_HOST_CONFIG).isEmpty();
  }

  public boolean isProxyWithAuthenticationConfigured() {
    return isBasicProxyConfigured()
        && !getString(PROXY_USERNAME_CONFIG).isEmpty()
        && getPassword(PROXY_PASSWORD_CONFIG) != null;
  }

  private void validateProxyConfigs() {
    String username = getString(PROXY_USERNAME_CONFIG);
    Password password = getPassword(PROXY_PASSWORD_CONFIG);

    if (!isBasicProxyConfigured()) {
      if (!username.isEmpty() || password != null) {
        throw new ConfigException(
            String.format(
                "%s and %s cannot be set without %s.",
                PROXY_USERNAME_CONFIG,
                PROXY_PASSWORD_CONFIG,
                PROXY_HOST_CONFIG
            )
        );
      }
    } else {
      if (username.isEmpty() ^ password == null) {
        throw new ConfigException(
            String.format(
                "Both %s and %s must be set.", PROXY_PASSWORD_CONFIG, PROXY_PASSWORD_CONFIG
            )
        );
      }
    }
  }

  private static void addConversionConfigs(ConfigDef configDef) {
    final String group = "Data Conversion";
    int order = 0;
    configDef.define(
        TYPE_NAME_CONFIG,
        Type.STRING,
        Importance.HIGH,
        TYPE_NAME_DOC,
        group,
        ++order,
        Width.SHORT,
        "Type Name"
    ).define(
        KEY_IGNORE_CONFIG,
        Type.BOOLEAN,
        false,
        Importance.HIGH,
        KEY_IGNORE_DOC,
        group,
        ++order,
        Width.SHORT,
        "Ignore Key mode"
    ).define(
        SCHEMA_IGNORE_CONFIG,
        Type.BOOLEAN,
        false,
        Importance.LOW,
        SCHEMA_IGNORE_CONFIG_DOC,
        group,
        ++order,
        Width.SHORT,
        "Ignore Schema mode"
    ).define(
        COMPACT_MAP_ENTRIES_CONFIG,
        Type.BOOLEAN,
        true,
        Importance.LOW,
        COMPACT_MAP_ENTRIES_DOC,
        group,
        ++order,
        Width.SHORT,
        "Compact Map Entries"
    ).define(
        TOPIC_INDEX_MAP_CONFIG,
        Type.LIST,
        "",
        Importance.LOW,
        TOPIC_INDEX_MAP_DOC,
        group,
        ++order,
        Width.LONG,
        "Topic to Index Map"
    ).define(
        TOPIC_KEY_IGNORE_CONFIG,
        Type.LIST,
        "",
        Importance.LOW,
        TOPIC_KEY_IGNORE_DOC,
        group,
        ++order,
        Width.LONG,
        "Topics for 'Ignore Key' mode"
    ).define(
        TOPIC_SCHEMA_IGNORE_CONFIG,
        Type.LIST,
        "",
        Importance.LOW,
        TOPIC_SCHEMA_IGNORE_DOC,
        group,
        ++order,
        Width.LONG,
        "Topics for 'Ignore Schema' mode"
    ).define(
        DROP_INVALID_MESSAGE_CONFIG,
        Type.BOOLEAN,
        false,
        Importance.LOW,
        DROP_INVALID_MESSAGE_DOC,
        group,
        ++order,
        Width.LONG,
        "Drop invalid messages"
    ).define(
        BEHAVIOR_ON_NULL_VALUES_CONFIG,
        Type.STRING,
        BehaviorOnNullValues.DEFAULT.toString(),
        BehaviorOnNullValues.VALIDATOR,
        Importance.LOW,
        BEHAVIOR_ON_NULL_VALUES_DOC,
        group,
        ++order,
        Width.SHORT,
        "Behavior for null-valued records"
    ).define(
        BEHAVIOR_ON_MALFORMED_DOCS_CONFIG,
        Type.STRING,
        BehaviorOnMalformedDoc.DEFAULT.toString(),
        BehaviorOnMalformedDoc.VALIDATOR,
        Importance.LOW,
        BEHAVIOR_ON_MALFORMED_DOCS_DOC,
        group,
        ++order,
        Width.SHORT,
        "Behavior on malformed documents"
    ).define(
        WRITE_METHOD_CONFIG,
        Type.STRING,
        WriteMethod.DEFAULT.toString(),
        WriteMethod.VALIDATOR,
        Importance.LOW,
        WRITE_METHOD_DOC,
        group,
        ++order,
        Width.SHORT,
        "Write method");
=======
  public int batchSize() {
    return getInt(BATCH_SIZE_CONFIG);
>>>>>>> 077e2da7
  }

  public BehaviorOnMalformedDoc behaviorOnMalformedDoc() {
    return BehaviorOnMalformedDoc.valueOf(
        getString(BEHAVIOR_ON_MALFORMED_DOCS_CONFIG).toUpperCase()
    );
  }

<<<<<<< HEAD
  public ElasticsearchSinkConnectorConfig(Map<String, String> props) {
    super(CONFIG, props);
    validateProxyConfigs();
=======
  public BehaviorOnNullValues behaviorOnNullValues() {
    return BehaviorOnNullValues.valueOf(getString(BEHAVIOR_ON_NULL_VALUES_CONFIG).toUpperCase());
  }

  public boolean compression() {
    return getBoolean(CONNECTION_COMPRESSION_CONFIG);
  }

  public int connectionTimeoutMs() {
    return getInt(CONNECTION_TIMEOUT_MS_CONFIG);
  }

  public Set<String> connectionUrls() {
    return new HashSet<>(getList(CONNECTION_URL_CONFIG));
  }

  public boolean createIndicesAtStart() {
    return getBoolean(CREATE_INDICES_AT_START_CONFIG);
  }

  public boolean dropInvalidMessage() {
    return getBoolean(DROP_INVALID_MESSAGE_CONFIG);
  }

  public long flushTimeoutMs() {
    return getLong(FLUSH_TIMEOUT_MS_CONFIG);
  }

  public boolean ignoreKey() {
    return getBoolean(IGNORE_KEY_CONFIG);
  }

  public Set<String> ignoreKeyTopics() {
    return new HashSet<>(getList(IGNORE_KEY_TOPICS_CONFIG));
  }

  public boolean ignoreSchema() {
    return getBoolean(IGNORE_SCHEMA_CONFIG);
  }

  public Set<String> ignoreSchemaTopics() {
    return new HashSet<>(getList(IGNORE_SCHEMA_TOPICS_CONFIG));
  }

  public long lingerMs() {
    return getLong(LINGER_MS_CONFIG);
  }

  public int maxBufferedRecords() {
    return getInt(MAX_BUFFERED_RECORDS_CONFIG);
  }

  public int maxInFlightRequests() {
    return getInt(MAX_IN_FLIGHT_REQUESTS_CONFIG);
  }

  public int maxRetries() {
    return getInt(MAX_RETRIES_CONFIG);
  }

  public Password password() {
    return getPassword(CONNECTION_PASSWORD_CONFIG);
  }

  public int readTimeoutMs() {
    return getInt(READ_TIMEOUT_MS_CONFIG);
  }

  public long retryBackoffMs() {
    return getLong(RETRY_BACKOFF_MS_CONFIG);
  }

  private SecurityProtocol securityProtocol() {
    return SecurityProtocol.valueOf(getString(ELASTICSEARCH_SECURITY_PROTOCOL_CONFIG));
>>>>>>> 077e2da7
  }

  public Map<String, Object> sslConfigs() {
    ConfigDef sslConfigDef = new ConfigDef();
    addClientSslSupport(sslConfigDef);
    return sslConfigDef.parse(originalsWithPrefix(CONNECTION_SSL_CONFIG_PREFIX));
  }

  @Deprecated
  public Map<String, String> topicToIndexMap() {
    return parseMapConfig(getList(TOPIC_INDEX_MAP_CONFIG));
  }

  public String type() {
    return getString(TYPE_NAME_CONFIG);
  }

  public String username() {
    return getString(CONNECTION_USERNAME_CONFIG);
  }

  public boolean useCompactMapEntries() {
    return getBoolean(COMPACT_MAP_ENTRIES_CONFIG);
  }

  public WriteMethod writeMethod() {
    return WriteMethod.valueOf(getString(WRITE_METHOD_CONFIG).toUpperCase());
  }

  private Map<String, String> parseMapConfig(List<String> values) {
    Map<String, String> map = new HashMap<>();
    for (String value : values) {
      String[] parts = value.split(":");
      String topic = parts[0];
      String type = parts[1];
      map.put(topic, type);
    }

    return map;
  }

  public static void main(String[] args) {
    System.out.println(CONFIG.toEnrichedRst());
  }
}<|MERGE_RESOLUTION|>--- conflicted
+++ resolved
@@ -26,10 +26,7 @@
 import org.apache.kafka.common.config.ConfigDef.Width;
 
 import java.util.Map;
-<<<<<<< HEAD
 import org.apache.kafka.common.config.ConfigException;
-=======
->>>>>>> 077e2da7
 import org.apache.kafka.common.config.types.Password;
 
 import static io.confluent.connect.elasticsearch.jest.JestElasticsearchClient.WriteMethod;
@@ -40,7 +37,6 @@
 import static org.apache.kafka.common.config.SslConfigs.addClientSslSupport;
 
 public class ElasticsearchSinkConnectorConfig extends AbstractConfig {
-  private static final String SSL_GROUP = "Security";
 
   // Connector group
   public static final String CONNECTION_URL_CONFIG = "connection.url";
@@ -134,6 +130,13 @@
   private static final String CONNECTION_COMPRESSION_DISPLAY = "Compression";
   private static final boolean CONNECTION_COMPRESSION_DEFAULT = false;
 
+  public static final String MAX_CONNECTION_IDLE_TIME_MS_CONFIG = "max.connection.idle.time.ms";
+  private static final String MAX_CONNECTION_IDLE_TIME_MS_CONFIG_DOC = "How long to wait "
+      + "in milliseconds before dropping an idle connection to prevent "
+      + "a read timeout.";
+  private static final String MAX_CONNECTION_IDLE_TIME_MS_DISPLAY = "Max Connection Idle Time";
+  private static final int MAX_CONNECTION_IDLE_TIME_MS_DEFAULT = 60000;
+
   public static final String CONNECTION_TIMEOUT_MS_CONFIG = "connection.timeout.ms";
   private static final String CONNECTION_TIMEOUT_MS_CONFIG_DOC = "How long to wait "
       + "in milliseconds when establishing a connection to the Elasticsearch server. "
@@ -214,39 +217,6 @@
   private static final String IGNORE_KEY_TOPICS_DISPLAY = "Topics for 'Ignore Key' mode";
   private static final String IGNORE_KEY_TOPICS_DEFAULT = "";
 
-<<<<<<< HEAD
-  public static final String COMPACT_MAP_ENTRIES_CONFIG = "compact.map.entries";
-  private static final String COMPACT_MAP_ENTRIES_DOC =
-      "Defines how map entries with string keys within record values should be written to JSON. "
-      + "When this is set to ``true``, these entries are written compactly as "
-      + "``\"entryKey\": \"entryValue\"``. "
-      + "Otherwise, map entries with string keys are written as a nested document "
-      + "``{\"key\": \"entryKey\", \"value\": \"entryValue\"}``. "
-      + "All map entries with non-string keys are always written as nested documents. "
-      + "Prior to 3.3.0, this connector always wrote map entries as nested documents, "
-      + "so set this to ``false`` to use that older behavior.";
-  public static final String MAX_CONNECTION_IDLE_TIME_MS_CONFIG = "max.connection.idle.time.ms";
-  private static final String MAX_CONNECTION_IDLE_TIME_MS_CONFIG_DOC = "How long to wait "
-        + "in milliseconds before dropping an idle connection to prevent "
-        + "a read timeout.";
-  public static final String CONNECTION_TIMEOUT_MS_CONFIG = "connection.timeout.ms";
-  public static final String READ_TIMEOUT_MS_CONFIG = "read.timeout.ms";
-  private static final String CONNECTION_TIMEOUT_MS_CONFIG_DOC = "How long to wait "
-      + "in milliseconds when establishing a connection to the Elasticsearch server. "
-      + "The task fails if the client fails to connect to the server in this "
-      + "interval, and will need to be restarted.";
-  private static final String READ_TIMEOUT_MS_CONFIG_DOC = "How long to wait in "
-      + "milliseconds for the Elasticsearch server to send a response. The task fails "
-      + "if any read operation times out, and will need to be restarted to resume "
-      + "further operations.";
-
-  public static final String CONNECTION_COMPRESSION_CONFIG = "connection.compression";
-  private static final String CONNECTION_COMPRESSION_DOC = "Whether to use GZip compression on "
-          + "HTTP connection to ElasticSearch. Valid options are ``true`` and ``false``. "
-          + "Default is ``false``. To make this setting to work "
-          + "the ``http.compression`` setting also needs to be enabled at the Elasticsearch nodes "
-          + "or the load-balancer before using it.";
-=======
   private static final String IGNORE_SCHEMA_TOPICS_DOC =
       "List of topics for which ``" + IGNORE_SCHEMA_CONFIG + "`` should be ``true``.";
   private static final String IGNORE_SCHEMA_TOPICS_DISPLAY = "Topics for 'Ignore Schema' mode";
@@ -257,7 +227,6 @@
           "Whether to drop kafka message when it cannot be converted to output message.";
   private static final String DROP_INVALID_MESSAGE_DISPLAY = "Drop invalid messages";
   private static final boolean DROP_INVALID_MESSAGE_DEFAULT = false;
->>>>>>> 077e2da7
 
   public static final String BEHAVIOR_ON_NULL_VALUES_CONFIG = "behavior.on.null.values";
   private static final String BEHAVIOR_ON_NULL_VALUES_DOC = "How to handle records with a "
@@ -268,16 +237,11 @@
   public static final String BEHAVIOR_ON_MALFORMED_DOCS_CONFIG = "behavior.on.malformed.documents";
   private static final String BEHAVIOR_ON_MALFORMED_DOCS_DOC = "How to handle records that "
       + "Elasticsearch rejects due to some malformation of the document itself, such as an index"
-<<<<<<< HEAD
       + " mapping conflict, a field name containing illegal characters, or a record with a missing"
       + " id. Valid options are ignore', 'warn', and 'fail'.";
-=======
-      + " mapping conflict or a field name containing illegal characters. Valid options are "
-      + "'ignore', 'warn', and 'fail'.";
   private static final String BEHAVIOR_ON_MALFORMED_DOCS_DISPLAY =
       "Behavior on malformed documents";
 
->>>>>>> 077e2da7
   public static final String WRITE_METHOD_CONFIG = "write.method";
   private static final String WRITE_METHOD_DOC = "Method used for writing data to Elasticsearch,"
       + " and one of " + WriteMethod.INSERT.toString() + " or " + WriteMethod.UPSERT.toString()
@@ -293,8 +257,32 @@
       + ", and decrease " + BATCH_SIZE_CONFIG + " configuration properties.";
   private static final String WRITE_METHOD_DISPLAY = "Write Method";
 
+  // Proxy group
+  public static final String PROXY_HOST_CONFIG = "proxy.host";
+  private static final String PROXY_HOST_DISPLAY = "Proxy Host";
+  private static final String PROXY_HOST_DOC = "The address of the proxy host to connect through. "
+      + "Supports the basic authentication scheme only.";
+  private static final String PROXY_HOST_DEFAULT = "";
+
+  public static final String PROXY_PORT_CONFIG = "proxy.port";
+  private static final String PROXY_PORT_DISPLAY = "Proxy Port";
+  private static final String PROXY_PORT_DOC = "The port of the proxy host to connect through.";
+  private static final Integer PROXY_PORT_DEFAULT = 8080;
+
+  public static final String PROXY_USERNAME_CONFIG = "proxy.username";
+  private static final String PROXY_USERNAME_DISPLAY = "Proxy Username";
+  private static final String PROXY_USERNAME_DOC = "The username for the proxy host.";
+  private static final String PROXY_USERNAME_DEFAULT = "";
+
+  public static final String PROXY_PASSWORD_CONFIG = "proxy.password";
+  private static final String PROXY_PASSWORD_DISPLAY = "Proxy Password";
+  private static final String PROXY_PASSWORD_DOC = "The password for the proxy host.";
+  private static final Password PROXY_PASSWORD_DEFAULT = null;
+
   private static final String CONNECTOR_GROUP = "Connector";
   private static final String DATA_CONVERSION_GROUP = "Data Conversion";
+  private static final String PROXY_GROUP = "Proxy";
+  private static final String SSL_GROUP = "Security";
 
   public static final String CONNECTION_SSL_CONFIG_PREFIX = "elastic.https.";
 
@@ -303,28 +291,6 @@
       "The security protocol to use when connecting to Elasticsearch. "
           + "Values can be `PLAINTEXT` or `SSL`. If `PLAINTEXT` is passed, "
           + "all configs prefixed by " + CONNECTION_SSL_CONFIG_PREFIX + " will be ignored.";
-
-  // Proxy group
-  public static final String PROXY_HOST_CONFIG = "proxy.host";
-  public static final String PROXY_HOST_DISPLAY = "Proxy Host";
-  public static final String PROXY_HOST_DOC = "The address of the proxy host to connect through. "
-      + "Supports the basic authentication scheme only.";
-  public static final String PROXY_HOST_DEFAULT = "";
-
-  public static final String PROXY_PORT_CONFIG = "proxy.port";
-  public static final String PROXY_PORT_DISPLAY = "Proxy Port";
-  public static final String PROXY_PORT_DOC = "The port of the proxy host to connect through.";
-  public static final Integer PROXY_PORT_DEFAULT = 8080;
-
-  public static final String PROXY_USERNAME_CONFIG = "proxy.username";
-  public static final String PROXY_USERNAME_DISPLAY = "Proxy Username";
-  public static final String PROXY_USERNAME_DOC = "The username for the proxy host.";
-  public static final String PROXY_USERNAME_DEFAULT = "";
-
-  public static final String PROXY_PASSWORD_CONFIG = "proxy.password";
-  public static final String PROXY_PASSWORD_DISPLAY = "Proxy Password";
-  public static final String PROXY_PASSWORD_DOC = "The password for the proxy host.";
-  public static final Password PROXY_PASSWORD_DEFAULT = null;
 
   protected static ConfigDef baseConfigDef() {
     final ConfigDef configDef = new ConfigDef();
@@ -333,6 +299,326 @@
     addProxyConfigs(configDef);
     addSecurityConfigs(configDef);
     return configDef;
+  }
+
+  private static void addConnectorConfigs(ConfigDef configDef) {
+    int order = 0;
+    configDef
+        .define(
+            CONNECTION_URL_CONFIG,
+            Type.LIST,
+            Importance.HIGH,
+            CONNECTION_URL_DOC,
+            CONNECTOR_GROUP,
+            ++order,
+            Width.LONG,
+            CONNECTION_URL_DISPLAY
+        ).define(
+            CONNECTION_USERNAME_CONFIG,
+            Type.STRING,
+            CONNECTION_USERNAME_DEFAULT,
+            Importance.MEDIUM,
+            CONNECTION_USERNAME_DOC,
+            CONNECTOR_GROUP,
+            ++order,
+            Width.SHORT,
+            CONNECTION_USERNAME_DISPLAY
+        ).define(
+            CONNECTION_PASSWORD_CONFIG,
+            Type.PASSWORD,
+            CONNECTION_PASSWORD_DEFAULT,
+            Importance.MEDIUM,
+            CONNECTION_PASSWORD_DOC,
+            CONNECTOR_GROUP,
+            ++order,
+            Width.SHORT,
+            CONNECTION_PASSWORD_DISPLAY
+        ).define(
+            BATCH_SIZE_CONFIG,
+            Type.INT,
+            BATCH_SIZE_DEFAULT,
+            Importance.MEDIUM,
+            BATCH_SIZE_DOC,
+            CONNECTOR_GROUP,
+            ++order,
+            Width.SHORT,
+            BATCH_SIZE_DISPLAY
+        ).define(
+            MAX_IN_FLIGHT_REQUESTS_CONFIG,
+            Type.INT,
+            MAX_IN_FLIGHT_REQUESTS_DEFAULT,
+            Importance.MEDIUM,
+            MAX_IN_FLIGHT_REQUESTS_DOC,
+            CONNECTOR_GROUP,
+            ++order,
+            Width.SHORT,
+            MAX_IN_FLIGHT_REQUESTS_DISPLAY
+        ).define(
+            MAX_BUFFERED_RECORDS_CONFIG,
+            Type.INT,
+            MAX_BUFFERED_RECORDS_DEFAULT,
+            Importance.LOW,
+            MAX_BUFFERED_RECORDS_DOC,
+            CONNECTOR_GROUP,
+            ++order,
+            Width.SHORT,
+            MAX_BUFFERED_RECORDS_DISPLAY
+        ).define(
+            LINGER_MS_CONFIG,
+            Type.LONG,
+            LINGER_MS_DEFAULT,
+            Importance.LOW,
+            LINGER_MS_DOC,
+            CONNECTOR_GROUP,
+            ++order,
+            Width.SHORT,
+            LINGER_MS_DISPLAY
+        ).define(
+            FLUSH_TIMEOUT_MS_CONFIG,
+            Type.LONG,
+            FLUSH_TIMEOUT_MS_DEFAULT,
+            Importance.LOW,
+            FLUSH_TIMEOUT_MS_DOC,
+            CONNECTOR_GROUP,
+            ++order,
+            Width.SHORT,
+            FLUSH_TIMEOUT_MS_DISPLAY
+        ).define(
+            MAX_RETRIES_CONFIG,
+            Type.INT,
+            MAX_RETRIES_DEFAULT,
+            Importance.LOW,
+            MAX_RETRIES_DOC,
+            CONNECTOR_GROUP,
+            ++order,
+            Width.SHORT,
+            MAX_RETRIES_DISPLAY
+        ).define(
+            RETRY_BACKOFF_MS_CONFIG,
+            Type.LONG,
+            RETRY_BACKOFF_MS_DEFAULT,
+            Importance.LOW,
+            RETRY_BACKOFF_MS_DOC,
+            CONNECTOR_GROUP,
+            ++order,
+            Width.SHORT,
+            RETRY_BACKOFF_MS_DISPLAY
+        ).define(
+            CONNECTION_COMPRESSION_CONFIG,
+            Type.BOOLEAN,
+            CONNECTION_COMPRESSION_DEFAULT,
+            Importance.LOW,
+            CONNECTION_COMPRESSION_DOC,
+            CONNECTOR_GROUP,
+            ++order,
+            Width.SHORT,
+            CONNECTION_COMPRESSION_DISPLAY
+        ).define(
+            MAX_CONNECTION_IDLE_TIME_MS_CONFIG,
+            Type.INT,
+            MAX_CONNECTION_IDLE_TIME_MS_DEFAULT,
+            Importance.LOW,
+            MAX_CONNECTION_IDLE_TIME_MS_CONFIG_DOC,
+            CONNECTOR_GROUP,
+            ++order,
+            Width.SHORT,
+            MAX_CONNECTION_IDLE_TIME_MS_DISPLAY
+        ).define(
+            CONNECTION_TIMEOUT_MS_CONFIG,
+            Type.INT,
+            CONNECTION_TIMEOUT_MS_DEFAULT,
+            Importance.LOW,
+            CONNECTION_TIMEOUT_MS_CONFIG_DOC,
+            CONNECTOR_GROUP,
+            ++order,
+            Width.SHORT,
+            CONNECTION_TIMEOUT_MS_DISPLAY
+        ).define(
+            READ_TIMEOUT_MS_CONFIG,
+            Type.INT,
+            READ_TIMEOUT_MS_DEFAULT,
+            Importance.LOW,
+            READ_TIMEOUT_MS_CONFIG_DOC,
+            CONNECTOR_GROUP,
+            ++order,
+            Width.SHORT,
+            READ_TIMEOUT_MS_DISPLAY
+        ).define(
+            CREATE_INDICES_AT_START_CONFIG,
+            Type.BOOLEAN,
+            CREATE_INDICES_AT_START_DEFAULT,
+            Importance.LOW,
+            CREATE_INDICES_AT_START_DOC,
+            CONNECTOR_GROUP,
+            ++order,
+            Width.SHORT,
+            CREATE_INDICES_AT_START_DISPLAY
+    );
+  }
+
+  private static void addConversionConfigs(ConfigDef configDef) {
+    int order = 0;
+    configDef
+        .define(
+            TYPE_NAME_CONFIG,
+            Type.STRING,
+            Importance.HIGH,
+            TYPE_NAME_DOC,
+            DATA_CONVERSION_GROUP,
+            ++order,
+            Width.SHORT,
+            TYPE_NAME_DISPLAY
+        ).define(
+            IGNORE_KEY_CONFIG,
+            Type.BOOLEAN,
+            IGNORE_KEY_DEFAULT,
+            Importance.HIGH,
+            IGNORE_KEY_DOC,
+            DATA_CONVERSION_GROUP,
+            ++order,
+            Width.SHORT,
+            IGNORE_KEY_DISPLAY
+        ).define(
+            IGNORE_SCHEMA_CONFIG,
+            Type.BOOLEAN,
+            IGNORE_SCHEMA_DEFAULT,
+            Importance.LOW,
+            IGNORE_SCHEMA_DOC,
+            DATA_CONVERSION_GROUP,
+            ++order,
+            Width.SHORT,
+            IGNORE_SCHEMA_DISPLAY
+        ).define(
+            COMPACT_MAP_ENTRIES_CONFIG,
+            Type.BOOLEAN,
+            COMPACT_MAP_ENTRIES_DEFAULT,
+            Importance.LOW,
+            COMPACT_MAP_ENTRIES_DOC,
+            DATA_CONVERSION_GROUP,
+            ++order,
+            Width.SHORT,
+            COMPACT_MAP_ENTRIES_DISPLAY
+        ).define(
+            TOPIC_INDEX_MAP_CONFIG,
+            Type.LIST,
+            TOPIC_INDEX_MAP_DEFAULT,
+            Importance.LOW,
+            TOPIC_INDEX_MAP_DOC,
+            DATA_CONVERSION_GROUP,
+            ++order,
+            Width.LONG,
+            TOPIC_INDEX_MAP_DISPLAY
+        ).define(
+            IGNORE_KEY_TOPICS_CONFIG,
+            Type.LIST,
+            IGNORE_KEY_TOPICS_DEFAULT,
+            Importance.LOW,
+            IGNORE_KEY_TOPICS_DOC,
+            DATA_CONVERSION_GROUP,
+            ++order,
+            Width.LONG,
+            IGNORE_KEY_TOPICS_DISPLAY
+        ).define(
+            IGNORE_SCHEMA_TOPICS_CONFIG,
+            Type.LIST,
+            IGNORE_SCHEMA_TOPICS_DEFAULT,
+            Importance.LOW,
+            IGNORE_SCHEMA_TOPICS_DOC,
+            DATA_CONVERSION_GROUP,
+            ++order,
+            Width.LONG,
+            IGNORE_SCHEMA_TOPICS_DISPLAY
+        ).define(
+            DROP_INVALID_MESSAGE_CONFIG,
+            Type.BOOLEAN,
+            DROP_INVALID_MESSAGE_DEFAULT,
+            Importance.LOW,
+            DROP_INVALID_MESSAGE_DOC,
+            DATA_CONVERSION_GROUP,
+            ++order,
+            Width.LONG,
+            DROP_INVALID_MESSAGE_DISPLAY
+        ).define(
+            BEHAVIOR_ON_NULL_VALUES_CONFIG,
+            Type.STRING,
+            BehaviorOnNullValues.DEFAULT.toString(),
+            BehaviorOnNullValues.VALIDATOR,
+            Importance.LOW,
+            BEHAVIOR_ON_NULL_VALUES_DOC,
+            DATA_CONVERSION_GROUP,
+            ++order,
+            Width.SHORT,
+            BEHAVIOR_ON_NULL_VALUES_DISPLAY
+        ).define(
+            BEHAVIOR_ON_MALFORMED_DOCS_CONFIG,
+            Type.STRING,
+            BehaviorOnMalformedDoc.DEFAULT.toString(),
+            BehaviorOnMalformedDoc.VALIDATOR,
+            Importance.LOW,
+            BEHAVIOR_ON_MALFORMED_DOCS_DOC,
+            DATA_CONVERSION_GROUP,
+            ++order,
+            Width.SHORT,
+            BEHAVIOR_ON_MALFORMED_DOCS_DISPLAY
+        ).define(
+            WRITE_METHOD_CONFIG,
+            Type.STRING,
+            WriteMethod.DEFAULT.toString(),
+            WriteMethod.VALIDATOR,
+            Importance.LOW,
+            WRITE_METHOD_DOC,
+            DATA_CONVERSION_GROUP,
+            ++order,
+            Width.SHORT,
+            WRITE_METHOD_DISPLAY
+    );
+  }
+
+  private static void addProxyConfigs(ConfigDef configDef) {
+    int orderInGroup = 0;
+    configDef
+        .define(
+            PROXY_HOST_CONFIG,
+            Type.STRING,
+            PROXY_HOST_DEFAULT,
+            Importance.LOW,
+            PROXY_HOST_DOC,
+            PROXY_GROUP,
+            orderInGroup++,
+            Width.LONG,
+            PROXY_HOST_DISPLAY
+        ).define(
+            PROXY_PORT_CONFIG,
+            Type.INT,
+            PROXY_PORT_DEFAULT,
+            between(1, 65535),
+            Importance.LOW,
+            PROXY_PORT_DOC,
+            PROXY_GROUP,
+            orderInGroup++,
+            Width.LONG,
+            PROXY_PORT_DISPLAY
+        ).define(
+            PROXY_USERNAME_CONFIG,
+            Type.STRING,
+            PROXY_USERNAME_DEFAULT,
+            Importance.LOW,
+            PROXY_USERNAME_DOC,
+            PROXY_GROUP,
+            orderInGroup++,
+            Width.LONG,
+            PROXY_USERNAME_DISPLAY
+        ).define(
+            PROXY_PASSWORD_CONFIG,
+            Type.PASSWORD,
+            PROXY_PASSWORD_DEFAULT,
+            Importance.LOW,
+            PROXY_PASSWORD_DOC,
+            PROXY_GROUP,
+            orderInGroup++,
+            Width.LONG,
+            PROXY_PASSWORD_DISPLAY
+    );
   }
 
   private static void addSecurityConfigs(ConfigDef configDef) {
@@ -356,477 +642,25 @@
     );
   }
 
-  private static void addProxyConfigs(ConfigDef configDef) {
-    final String group = "Proxy";
-    int orderInGroup = 0;
-    configDef
-        .define(
-            PROXY_HOST_CONFIG,
-            Type.STRING,
-            PROXY_HOST_DEFAULT,
-            Importance.LOW,
-            PROXY_HOST_DOC,
-            group,
-            orderInGroup++,
-            Width.LONG,
-            PROXY_HOST_DISPLAY
-        ).define(
-            PROXY_PORT_CONFIG,
-            Type.INT,
-            PROXY_PORT_DEFAULT,
-            between(1, 65535),
-            Importance.LOW,
-            PROXY_PORT_DOC,
-            group,
-            orderInGroup++,
-            Width.LONG,
-            PROXY_PORT_DISPLAY
-        ).define(
-            PROXY_USERNAME_CONFIG,
-            Type.STRING,
-            PROXY_USERNAME_DEFAULT,
-            Importance.LOW,
-            PROXY_USERNAME_DOC,
-            group,
-            orderInGroup++,
-            Width.LONG,
-            PROXY_USERNAME_DISPLAY
-        ).define(
-            PROXY_PASSWORD_CONFIG,
-            Type.PASSWORD,
-            PROXY_PASSWORD_DEFAULT,
-            Importance.LOW,
-            PROXY_PASSWORD_DOC,
-            group,
-            orderInGroup++,
-            Width.LONG,
-            PROXY_PASSWORD_DISPLAY
-    );
-  }
-
-  private static void addConnectorConfigs(ConfigDef configDef) {
-    int order = 0;
-<<<<<<< HEAD
-    configDef.define(
-        CONNECTION_URL_CONFIG,
-        Type.LIST,
-        Importance.HIGH,
-        CONNECTION_URL_DOC,
-        group,
-        ++order,
-        Width.LONG,
-        "Connection URLs"
-    ).define(
-        CONNECTION_USERNAME_CONFIG,
-        Type.STRING,
-        null,
-        Importance.MEDIUM,
-        CONNECTION_USERNAME_DOC,
-        group,
-        ++order,
-        Width.SHORT,
-        "Connection Username"
-    ).define(
-        CONNECTION_PASSWORD_CONFIG,
-        Type.PASSWORD,
-        null,
-        Importance.MEDIUM,
-        CONNECTION_PASSWORD_DOC,
-        group,
-        ++order,
-        Width.SHORT,
-        "Connection Password"
-    ).define(
-        BATCH_SIZE_CONFIG,
-        Type.INT,
-        2000,
-        Importance.MEDIUM,
-        BATCH_SIZE_DOC,
-        group,
-        ++order,
-        Width.SHORT,
-        "Batch Size"
-    ).define(
-        MAX_IN_FLIGHT_REQUESTS_CONFIG,
-        Type.INT,
-        5,
-        Importance.MEDIUM,
-        MAX_IN_FLIGHT_REQUESTS_DOC,
-        group,
-        5,
-        Width.SHORT,
-        "Max In-flight Requests"
-    ).define(
-        MAX_BUFFERED_RECORDS_CONFIG,
-        Type.INT,
-        20000,
-        Importance.LOW,
-        MAX_BUFFERED_RECORDS_DOC,
-        group,
-        ++order,
-        Width.SHORT,
-        "Max Buffered Records"
-    ).define(
-        LINGER_MS_CONFIG,
-        Type.LONG,
-        1L,
-        Importance.LOW,
-        LINGER_MS_DOC,
-        group,
-        ++order,
-        Width.SHORT,
-        "Linger (ms)"
-    ).define(
-        FLUSH_TIMEOUT_MS_CONFIG,
-        Type.LONG,
-        10000L,
-        Importance.LOW,
-        FLUSH_TIMEOUT_MS_DOC,
-        group,
-        ++order,
-        Width.SHORT,
-        "Flush Timeout (ms)"
-    ).define(
-        MAX_RETRIES_CONFIG,
-        Type.INT,
-        5,
-        Importance.LOW,
-        MAX_RETRIES_DOC,
-        group,
-        ++order,
-        Width.SHORT,
-        "Max Retries"
-    ).define(
-        RETRY_BACKOFF_MS_CONFIG,
-        Type.LONG,
-        100L,
-        Importance.LOW,
-        RETRY_BACKOFF_MS_DOC,
-        group,
-        ++order,
-        Width.SHORT,
-        "Retry Backoff (ms)"
-      ).define(
-        CONNECTION_COMPRESSION_CONFIG,
-        Type.BOOLEAN,
-        false,
-        Importance.LOW,
-        CONNECTION_COMPRESSION_DOC,
-        group,
-        ++order,
-        Width.SHORT,
-        "Compression"
-      ).define(
-        MAX_CONNECTION_IDLE_TIME_MS_CONFIG,
-        Type.INT,
-        "60000",
-        Importance.LOW,
-        MAX_CONNECTION_IDLE_TIME_MS_CONFIG_DOC,
-        group,
-        ++order,
-        Width.SHORT,
-        "Max Connection Idle Time"
-    ).define(
-        CONNECTION_TIMEOUT_MS_CONFIG,
-        Type.INT, 
-        1000, 
-        Importance.LOW, 
-        CONNECTION_TIMEOUT_MS_CONFIG_DOC,
-        group, 
-        ++order, 
-        Width.SHORT, 
-        "Connection Timeout"
-        ).define(
-        READ_TIMEOUT_MS_CONFIG, 
-        Type.INT, 
-        3000, 
-        Importance.LOW, 
-        READ_TIMEOUT_MS_CONFIG_DOC,
-        group,
-        ++order,
-        Width.SHORT,
-        "Read Timeout"
-    ).define(
-        AUTO_CREATE_INDICES_AT_START_CONFIG,
-        Type.BOOLEAN,
-        true,
-        Importance.LOW,
-        AUTO_CREATE_INDICES_AT_START_DOC,
-        group,
-        ++order,
-        Width.SHORT,
-        "Create indices at startup"
-=======
-    configDef
-        .define(
-            CONNECTION_URL_CONFIG,
-            Type.LIST,
-            Importance.HIGH,
-            CONNECTION_URL_DOC,
-            CONNECTOR_GROUP,
-            ++order,
-            Width.LONG,
-            CONNECTION_URL_DISPLAY
-        ).define(
-            CONNECTION_USERNAME_CONFIG,
-            Type.STRING,
-            CONNECTION_USERNAME_DEFAULT,
-            Importance.MEDIUM,
-            CONNECTION_USERNAME_DOC,
-            CONNECTOR_GROUP,
-            ++order,
-            Width.SHORT,
-            CONNECTION_USERNAME_DISPLAY
-        ).define(
-            CONNECTION_PASSWORD_CONFIG,
-            Type.PASSWORD,
-            CONNECTION_PASSWORD_DEFAULT,
-            Importance.MEDIUM,
-            CONNECTION_PASSWORD_DOC,
-            CONNECTOR_GROUP,
-            ++order,
-            Width.SHORT,
-            CONNECTION_PASSWORD_DISPLAY
-        ).define(
-            BATCH_SIZE_CONFIG,
-            Type.INT,
-            BATCH_SIZE_DEFAULT,
-            Importance.MEDIUM,
-            BATCH_SIZE_DOC,
-            CONNECTOR_GROUP,
-            ++order,
-            Width.SHORT,
-            BATCH_SIZE_DISPLAY
-        ).define(
-            MAX_IN_FLIGHT_REQUESTS_CONFIG,
-            Type.INT,
-            MAX_IN_FLIGHT_REQUESTS_DEFAULT,
-            Importance.MEDIUM,
-            MAX_IN_FLIGHT_REQUESTS_DOC,
-            CONNECTOR_GROUP,
-            ++order,
-            Width.SHORT,
-            MAX_IN_FLIGHT_REQUESTS_DISPLAY
-        ).define(
-            MAX_BUFFERED_RECORDS_CONFIG,
-            Type.INT,
-            MAX_BUFFERED_RECORDS_DEFAULT,
-            Importance.LOW,
-            MAX_BUFFERED_RECORDS_DOC,
-            CONNECTOR_GROUP,
-            ++order,
-            Width.SHORT,
-            MAX_BUFFERED_RECORDS_DISPLAY
-        ).define(
-            LINGER_MS_CONFIG,
-            Type.LONG,
-            LINGER_MS_DEFAULT,
-            Importance.LOW,
-            LINGER_MS_DOC,
-            CONNECTOR_GROUP,
-            ++order,
-            Width.SHORT,
-            LINGER_MS_DISPLAY
-        ).define(
-            FLUSH_TIMEOUT_MS_CONFIG,
-            Type.LONG,
-            FLUSH_TIMEOUT_MS_DEFAULT,
-            Importance.LOW,
-            FLUSH_TIMEOUT_MS_DOC,
-            CONNECTOR_GROUP,
-            ++order,
-            Width.SHORT,
-            FLUSH_TIMEOUT_MS_DISPLAY
-        ).define(
-            MAX_RETRIES_CONFIG,
-            Type.INT,
-            MAX_RETRIES_DEFAULT,
-            Importance.LOW,
-            MAX_RETRIES_DOC,
-            CONNECTOR_GROUP,
-            ++order,
-            Width.SHORT,
-            MAX_RETRIES_DISPLAY
-        ).define(
-            RETRY_BACKOFF_MS_CONFIG,
-            Type.LONG,
-            RETRY_BACKOFF_MS_DEFAULT,
-            Importance.LOW,
-            RETRY_BACKOFF_MS_DOC,
-            CONNECTOR_GROUP,
-            ++order,
-            Width.SHORT,
-            RETRY_BACKOFF_MS_DISPLAY
-        ).define(
-            CONNECTION_COMPRESSION_CONFIG,
-            Type.BOOLEAN,
-            CONNECTION_COMPRESSION_DEFAULT,
-            Importance.LOW,
-            CONNECTION_COMPRESSION_DOC,
-            CONNECTOR_GROUP,
-            ++order,
-            Width.SHORT,
-            CONNECTION_COMPRESSION_DISPLAY
-        ).define(
-            CONNECTION_TIMEOUT_MS_CONFIG,
-            Type.INT,
-            CONNECTION_TIMEOUT_MS_DEFAULT,
-            Importance.LOW,
-            CONNECTION_TIMEOUT_MS_CONFIG_DOC,
-            CONNECTOR_GROUP,
-            ++order,
-            Width.SHORT,
-            CONNECTION_TIMEOUT_MS_DISPLAY
-        ).define(
-            READ_TIMEOUT_MS_CONFIG,
-            Type.INT,
-            READ_TIMEOUT_MS_DEFAULT,
-            Importance.LOW,
-            READ_TIMEOUT_MS_CONFIG_DOC,
-            CONNECTOR_GROUP,
-            ++order,
-            Width.SHORT,
-            READ_TIMEOUT_MS_DISPLAY
-        ).define(
-            CREATE_INDICES_AT_START_CONFIG,
-            Type.BOOLEAN,
-            CREATE_INDICES_AT_START_DEFAULT,
-            Importance.LOW,
-            CREATE_INDICES_AT_START_DOC,
-            CONNECTOR_GROUP,
-            ++order,
-            Width.SHORT,
-            CREATE_INDICES_AT_START_DISPLAY
-    );
-  }
-
-  private static void addConversionConfigs(ConfigDef configDef) {
-    int order = 0;
-    configDef
-        .define(
-            TYPE_NAME_CONFIG,
-            Type.STRING,
-            Importance.HIGH,
-            TYPE_NAME_DOC,
-            DATA_CONVERSION_GROUP,
-            ++order,
-            Width.SHORT,
-            TYPE_NAME_DISPLAY
-        ).define(
-            IGNORE_KEY_CONFIG,
-            Type.BOOLEAN,
-            IGNORE_KEY_DEFAULT,
-            Importance.HIGH,
-            IGNORE_KEY_DOC,
-            DATA_CONVERSION_GROUP,
-            ++order,
-            Width.SHORT,
-            IGNORE_KEY_DISPLAY
-        ).define(
-            IGNORE_SCHEMA_CONFIG,
-            Type.BOOLEAN,
-            IGNORE_SCHEMA_DEFAULT,
-            Importance.LOW,
-            IGNORE_SCHEMA_DOC,
-            DATA_CONVERSION_GROUP,
-            ++order,
-            Width.SHORT,
-            IGNORE_SCHEMA_DISPLAY
-        ).define(
-            COMPACT_MAP_ENTRIES_CONFIG,
-            Type.BOOLEAN,
-            COMPACT_MAP_ENTRIES_DEFAULT,
-            Importance.LOW,
-            COMPACT_MAP_ENTRIES_DOC,
-            DATA_CONVERSION_GROUP,
-            ++order,
-            Width.SHORT,
-            COMPACT_MAP_ENTRIES_DISPLAY
-        ).define(
-            TOPIC_INDEX_MAP_CONFIG,
-            Type.LIST,
-            TOPIC_INDEX_MAP_DEFAULT,
-            Importance.LOW,
-            TOPIC_INDEX_MAP_DOC,
-            DATA_CONVERSION_GROUP,
-            ++order,
-            Width.LONG,
-            TOPIC_INDEX_MAP_DISPLAY
-        ).define(
-            IGNORE_KEY_TOPICS_CONFIG,
-            Type.LIST,
-            IGNORE_KEY_TOPICS_DEFAULT,
-            Importance.LOW,
-            IGNORE_KEY_TOPICS_DOC,
-            DATA_CONVERSION_GROUP,
-            ++order,
-            Width.LONG,
-            IGNORE_KEY_TOPICS_DISPLAY
-        ).define(
-            IGNORE_SCHEMA_TOPICS_CONFIG,
-            Type.LIST,
-            IGNORE_SCHEMA_TOPICS_DEFAULT,
-            Importance.LOW,
-            IGNORE_SCHEMA_TOPICS_DOC,
-            DATA_CONVERSION_GROUP,
-            ++order,
-            Width.LONG,
-            IGNORE_SCHEMA_TOPICS_DISPLAY
-        ).define(
-            DROP_INVALID_MESSAGE_CONFIG,
-            Type.BOOLEAN,
-            DROP_INVALID_MESSAGE_DEFAULT,
-            Importance.LOW,
-            DROP_INVALID_MESSAGE_DOC,
-            DATA_CONVERSION_GROUP,
-            ++order,
-            Width.LONG,
-            DROP_INVALID_MESSAGE_DISPLAY
-        ).define(
-            BEHAVIOR_ON_NULL_VALUES_CONFIG,
-            Type.STRING,
-            BehaviorOnNullValues.DEFAULT.toString(),
-            BehaviorOnNullValues.VALIDATOR,
-            Importance.LOW,
-            BEHAVIOR_ON_NULL_VALUES_DOC,
-            DATA_CONVERSION_GROUP,
-            ++order,
-            Width.SHORT,
-            BEHAVIOR_ON_NULL_VALUES_DISPLAY
-        ).define(
-            BEHAVIOR_ON_MALFORMED_DOCS_CONFIG,
-            Type.STRING,
-            BehaviorOnMalformedDoc.DEFAULT.toString(),
-            BehaviorOnMalformedDoc.VALIDATOR,
-            Importance.LOW,
-            BEHAVIOR_ON_MALFORMED_DOCS_DOC,
-            DATA_CONVERSION_GROUP,
-            ++order,
-            Width.SHORT,
-            BEHAVIOR_ON_MALFORMED_DOCS_DISPLAY
-        ).define(
-            WRITE_METHOD_CONFIG,
-            Type.STRING,
-            WriteMethod.DEFAULT.toString(),
-            WriteMethod.VALIDATOR,
-            Importance.LOW,
-            WRITE_METHOD_DOC,
-            DATA_CONVERSION_GROUP,
-            ++order,
-            Width.SHORT,
-            WRITE_METHOD_DISPLAY
->>>>>>> 077e2da7
-    );
-  }
-
   public static final ConfigDef CONFIG = baseConfigDef();
 
   public ElasticsearchSinkConnectorConfig(Map<String, String> props) {
     super(CONFIG, props);
+    validateProxyConfigs();
   }
 
   public boolean isAuthenticatedConnection() {
     return username() != null && password() != null;
+  }
+
+  public boolean isBasicProxyConfigured() {
+    return !getString(PROXY_HOST_CONFIG).isEmpty();
+  }
+
+  public boolean isProxyWithAuthenticationConfigured() {
+    return isBasicProxyConfigured()
+        && !getString(PROXY_USERNAME_CONFIG).isEmpty()
+        && getPassword(PROXY_PASSWORD_CONFIG) != null;
   }
 
   public boolean secured() {
@@ -841,23 +675,155 @@
         && sslEndpointIdentificationAlgorithm.isEmpty();
   }
 
-<<<<<<< HEAD
-  public boolean isBasicProxyConfigured() {
-    return !getString(PROXY_HOST_CONFIG).isEmpty();
-  }
-
-  public boolean isProxyWithAuthenticationConfigured() {
-    return isBasicProxyConfigured()
-        && !getString(PROXY_USERNAME_CONFIG).isEmpty()
-        && getPassword(PROXY_PASSWORD_CONFIG) != null;
+  public int batchSize() {
+    return getInt(BATCH_SIZE_CONFIG);
+  }
+
+  public BehaviorOnMalformedDoc behaviorOnMalformedDoc() {
+    return BehaviorOnMalformedDoc.valueOf(
+        getString(BEHAVIOR_ON_MALFORMED_DOCS_CONFIG).toUpperCase()
+    );
+  }
+
+  public BehaviorOnNullValues behaviorOnNullValues() {
+    return BehaviorOnNullValues.valueOf(getString(BEHAVIOR_ON_NULL_VALUES_CONFIG).toUpperCase());
+  }
+
+  public boolean compression() {
+    return getBoolean(CONNECTION_COMPRESSION_CONFIG);
+  }
+
+  public int connectionTimeoutMs() {
+    return getInt(CONNECTION_TIMEOUT_MS_CONFIG);
+  }
+
+  public Set<String> connectionUrls() {
+    return new HashSet<>(getList(CONNECTION_URL_CONFIG));
+  }
+
+  public boolean createIndicesAtStart() {
+    return getBoolean(CREATE_INDICES_AT_START_CONFIG);
+  }
+
+  public boolean dropInvalidMessage() {
+    return getBoolean(DROP_INVALID_MESSAGE_CONFIG);
+  }
+
+  public long flushTimeoutMs() {
+    return getLong(FLUSH_TIMEOUT_MS_CONFIG);
+  }
+
+  public boolean ignoreKey() {
+    return getBoolean(IGNORE_KEY_CONFIG);
+  }
+
+  public Set<String> ignoreKeyTopics() {
+    return new HashSet<>(getList(IGNORE_KEY_TOPICS_CONFIG));
+  }
+
+  public boolean ignoreSchema() {
+    return getBoolean(IGNORE_SCHEMA_CONFIG);
+  }
+
+  public Set<String> ignoreSchemaTopics() {
+    return new HashSet<>(getList(IGNORE_SCHEMA_TOPICS_CONFIG));
+  }
+
+  public long lingerMs() {
+    return getLong(LINGER_MS_CONFIG);
+  }
+
+  public int maxBufferedRecords() {
+    return getInt(MAX_BUFFERED_RECORDS_CONFIG);
+  }
+
+  public int maxIdleTimeMs() {
+    return getInt(MAX_CONNECTION_IDLE_TIME_MS_CONFIG);
+  }
+
+  public int maxInFlightRequests() {
+    return getInt(MAX_IN_FLIGHT_REQUESTS_CONFIG);
+  }
+
+  public int maxRetries() {
+    return getInt(MAX_RETRIES_CONFIG);
+  }
+
+  public Password password() {
+    return getPassword(CONNECTION_PASSWORD_CONFIG);
+  }
+
+  public String proxyHost() {
+    return getString(PROXY_HOST_CONFIG);
+  }
+
+  public Password proxyPassword() {
+    return getPassword(PROXY_PASSWORD_CONFIG);
+  }
+
+  public int proxyPort() {
+    return getInt(PROXY_PORT_CONFIG);
+  }
+
+  public String proxyUsername() {
+    return getString(PROXY_USERNAME_CONFIG);
+  }
+
+  public int readTimeoutMs() {
+    return getInt(READ_TIMEOUT_MS_CONFIG);
+  }
+
+  public long retryBackoffMs() {
+    return getLong(RETRY_BACKOFF_MS_CONFIG);
+  }
+
+  private SecurityProtocol securityProtocol() {
+    return SecurityProtocol.valueOf(getString(ELASTICSEARCH_SECURITY_PROTOCOL_CONFIG));
+  }
+
+  public Map<String, Object> sslConfigs() {
+    ConfigDef sslConfigDef = new ConfigDef();
+    addClientSslSupport(sslConfigDef);
+    return sslConfigDef.parse(originalsWithPrefix(CONNECTION_SSL_CONFIG_PREFIX));
+  }
+
+  @Deprecated
+  public Map<String, String> topicToIndexMap() {
+    return parseMapConfig(getList(TOPIC_INDEX_MAP_CONFIG));
+  }
+
+  public String type() {
+    return getString(TYPE_NAME_CONFIG);
+  }
+
+  public String username() {
+    return getString(CONNECTION_USERNAME_CONFIG);
+  }
+
+  public boolean useCompactMapEntries() {
+    return getBoolean(COMPACT_MAP_ENTRIES_CONFIG);
+  }
+
+  public WriteMethod writeMethod() {
+    return WriteMethod.valueOf(getString(WRITE_METHOD_CONFIG).toUpperCase());
+  }
+
+  private Map<String, String> parseMapConfig(List<String> values) {
+    Map<String, String> map = new HashMap<>();
+    for (String value : values) {
+      String[] parts = value.split(":");
+      String topic = parts[0];
+      String type = parts[1];
+      map.put(topic, type);
+    }
+
+    return map;
   }
 
   private void validateProxyConfigs() {
-    String username = getString(PROXY_USERNAME_CONFIG);
-    Password password = getPassword(PROXY_PASSWORD_CONFIG);
 
     if (!isBasicProxyConfigured()) {
-      if (!username.isEmpty() || password != null) {
+      if (!proxyUsername().isEmpty() || proxyPassword() != null) {
         throw new ConfigException(
             String.format(
                 "%s and %s cannot be set without %s.",
@@ -868,7 +834,7 @@
         );
       }
     } else {
-      if (username.isEmpty() ^ password == null) {
+      if (proxyUsername().isEmpty() ^ proxyPassword() == null) {
         throw new ConfigException(
             String.format(
                 "Both %s and %s must be set.", PROXY_PASSWORD_CONFIG, PROXY_PASSWORD_CONFIG
@@ -878,254 +844,6 @@
     }
   }
 
-  private static void addConversionConfigs(ConfigDef configDef) {
-    final String group = "Data Conversion";
-    int order = 0;
-    configDef.define(
-        TYPE_NAME_CONFIG,
-        Type.STRING,
-        Importance.HIGH,
-        TYPE_NAME_DOC,
-        group,
-        ++order,
-        Width.SHORT,
-        "Type Name"
-    ).define(
-        KEY_IGNORE_CONFIG,
-        Type.BOOLEAN,
-        false,
-        Importance.HIGH,
-        KEY_IGNORE_DOC,
-        group,
-        ++order,
-        Width.SHORT,
-        "Ignore Key mode"
-    ).define(
-        SCHEMA_IGNORE_CONFIG,
-        Type.BOOLEAN,
-        false,
-        Importance.LOW,
-        SCHEMA_IGNORE_CONFIG_DOC,
-        group,
-        ++order,
-        Width.SHORT,
-        "Ignore Schema mode"
-    ).define(
-        COMPACT_MAP_ENTRIES_CONFIG,
-        Type.BOOLEAN,
-        true,
-        Importance.LOW,
-        COMPACT_MAP_ENTRIES_DOC,
-        group,
-        ++order,
-        Width.SHORT,
-        "Compact Map Entries"
-    ).define(
-        TOPIC_INDEX_MAP_CONFIG,
-        Type.LIST,
-        "",
-        Importance.LOW,
-        TOPIC_INDEX_MAP_DOC,
-        group,
-        ++order,
-        Width.LONG,
-        "Topic to Index Map"
-    ).define(
-        TOPIC_KEY_IGNORE_CONFIG,
-        Type.LIST,
-        "",
-        Importance.LOW,
-        TOPIC_KEY_IGNORE_DOC,
-        group,
-        ++order,
-        Width.LONG,
-        "Topics for 'Ignore Key' mode"
-    ).define(
-        TOPIC_SCHEMA_IGNORE_CONFIG,
-        Type.LIST,
-        "",
-        Importance.LOW,
-        TOPIC_SCHEMA_IGNORE_DOC,
-        group,
-        ++order,
-        Width.LONG,
-        "Topics for 'Ignore Schema' mode"
-    ).define(
-        DROP_INVALID_MESSAGE_CONFIG,
-        Type.BOOLEAN,
-        false,
-        Importance.LOW,
-        DROP_INVALID_MESSAGE_DOC,
-        group,
-        ++order,
-        Width.LONG,
-        "Drop invalid messages"
-    ).define(
-        BEHAVIOR_ON_NULL_VALUES_CONFIG,
-        Type.STRING,
-        BehaviorOnNullValues.DEFAULT.toString(),
-        BehaviorOnNullValues.VALIDATOR,
-        Importance.LOW,
-        BEHAVIOR_ON_NULL_VALUES_DOC,
-        group,
-        ++order,
-        Width.SHORT,
-        "Behavior for null-valued records"
-    ).define(
-        BEHAVIOR_ON_MALFORMED_DOCS_CONFIG,
-        Type.STRING,
-        BehaviorOnMalformedDoc.DEFAULT.toString(),
-        BehaviorOnMalformedDoc.VALIDATOR,
-        Importance.LOW,
-        BEHAVIOR_ON_MALFORMED_DOCS_DOC,
-        group,
-        ++order,
-        Width.SHORT,
-        "Behavior on malformed documents"
-    ).define(
-        WRITE_METHOD_CONFIG,
-        Type.STRING,
-        WriteMethod.DEFAULT.toString(),
-        WriteMethod.VALIDATOR,
-        Importance.LOW,
-        WRITE_METHOD_DOC,
-        group,
-        ++order,
-        Width.SHORT,
-        "Write method");
-=======
-  public int batchSize() {
-    return getInt(BATCH_SIZE_CONFIG);
->>>>>>> 077e2da7
-  }
-
-  public BehaviorOnMalformedDoc behaviorOnMalformedDoc() {
-    return BehaviorOnMalformedDoc.valueOf(
-        getString(BEHAVIOR_ON_MALFORMED_DOCS_CONFIG).toUpperCase()
-    );
-  }
-
-<<<<<<< HEAD
-  public ElasticsearchSinkConnectorConfig(Map<String, String> props) {
-    super(CONFIG, props);
-    validateProxyConfigs();
-=======
-  public BehaviorOnNullValues behaviorOnNullValues() {
-    return BehaviorOnNullValues.valueOf(getString(BEHAVIOR_ON_NULL_VALUES_CONFIG).toUpperCase());
-  }
-
-  public boolean compression() {
-    return getBoolean(CONNECTION_COMPRESSION_CONFIG);
-  }
-
-  public int connectionTimeoutMs() {
-    return getInt(CONNECTION_TIMEOUT_MS_CONFIG);
-  }
-
-  public Set<String> connectionUrls() {
-    return new HashSet<>(getList(CONNECTION_URL_CONFIG));
-  }
-
-  public boolean createIndicesAtStart() {
-    return getBoolean(CREATE_INDICES_AT_START_CONFIG);
-  }
-
-  public boolean dropInvalidMessage() {
-    return getBoolean(DROP_INVALID_MESSAGE_CONFIG);
-  }
-
-  public long flushTimeoutMs() {
-    return getLong(FLUSH_TIMEOUT_MS_CONFIG);
-  }
-
-  public boolean ignoreKey() {
-    return getBoolean(IGNORE_KEY_CONFIG);
-  }
-
-  public Set<String> ignoreKeyTopics() {
-    return new HashSet<>(getList(IGNORE_KEY_TOPICS_CONFIG));
-  }
-
-  public boolean ignoreSchema() {
-    return getBoolean(IGNORE_SCHEMA_CONFIG);
-  }
-
-  public Set<String> ignoreSchemaTopics() {
-    return new HashSet<>(getList(IGNORE_SCHEMA_TOPICS_CONFIG));
-  }
-
-  public long lingerMs() {
-    return getLong(LINGER_MS_CONFIG);
-  }
-
-  public int maxBufferedRecords() {
-    return getInt(MAX_BUFFERED_RECORDS_CONFIG);
-  }
-
-  public int maxInFlightRequests() {
-    return getInt(MAX_IN_FLIGHT_REQUESTS_CONFIG);
-  }
-
-  public int maxRetries() {
-    return getInt(MAX_RETRIES_CONFIG);
-  }
-
-  public Password password() {
-    return getPassword(CONNECTION_PASSWORD_CONFIG);
-  }
-
-  public int readTimeoutMs() {
-    return getInt(READ_TIMEOUT_MS_CONFIG);
-  }
-
-  public long retryBackoffMs() {
-    return getLong(RETRY_BACKOFF_MS_CONFIG);
-  }
-
-  private SecurityProtocol securityProtocol() {
-    return SecurityProtocol.valueOf(getString(ELASTICSEARCH_SECURITY_PROTOCOL_CONFIG));
->>>>>>> 077e2da7
-  }
-
-  public Map<String, Object> sslConfigs() {
-    ConfigDef sslConfigDef = new ConfigDef();
-    addClientSslSupport(sslConfigDef);
-    return sslConfigDef.parse(originalsWithPrefix(CONNECTION_SSL_CONFIG_PREFIX));
-  }
-
-  @Deprecated
-  public Map<String, String> topicToIndexMap() {
-    return parseMapConfig(getList(TOPIC_INDEX_MAP_CONFIG));
-  }
-
-  public String type() {
-    return getString(TYPE_NAME_CONFIG);
-  }
-
-  public String username() {
-    return getString(CONNECTION_USERNAME_CONFIG);
-  }
-
-  public boolean useCompactMapEntries() {
-    return getBoolean(COMPACT_MAP_ENTRIES_CONFIG);
-  }
-
-  public WriteMethod writeMethod() {
-    return WriteMethod.valueOf(getString(WRITE_METHOD_CONFIG).toUpperCase());
-  }
-
-  private Map<String, String> parseMapConfig(List<String> values) {
-    Map<String, String> map = new HashMap<>();
-    for (String value : values) {
-      String[] parts = value.split(":");
-      String topic = parts[0];
-      String type = parts[1];
-      map.put(topic, type);
-    }
-
-    return map;
-  }
-
   public static void main(String[] args) {
     System.out.println(CONFIG.toEnrichedRst());
   }
