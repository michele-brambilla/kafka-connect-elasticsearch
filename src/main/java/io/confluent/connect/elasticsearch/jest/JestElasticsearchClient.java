--- conflicted
+++ resolved
@@ -153,20 +153,10 @@
       factory.setHttpClientConfig(getClientConfig(config));
       this.client = factory.getObject();
       this.version = getServerVersion();
-<<<<<<< HEAD
-      this.writeMethod = WriteMethod.forValue(
-              config.getString(ElasticsearchSinkConnectorConfig.WRITE_METHOD_CONFIG));
-      this.retryBackoffMs =
-              config.getLong(ElasticsearchSinkConnectorConfig.RETRY_BACKOFF_MS_CONFIG);
-      this.maxRetries = config.getInt(ElasticsearchSinkConnectorConfig.MAX_RETRIES_CONFIG);
-      this.timeout = config.getInt(ElasticsearchSinkConnectorConfig.READ_TIMEOUT_MS_CONFIG);
-
-=======
       this.writeMethod = config.writeMethod();
       this.retryBackoffMs = config.retryBackoffMs();
       this.maxRetries = config.maxRetries();
       this.timeout = config.readTimeoutMs();
->>>>>>> 077e2da7
     } catch (IOException e) {
       throw new ConnectException(
           "Couldn't start ElasticsearchSinkTask due to connection error:",
@@ -182,44 +172,15 @@
 
   // Visible for Testing
   public static HttpClientConfig getClientConfig(ElasticsearchSinkConnectorConfig config) {
-<<<<<<< HEAD
-    final int connTimeout = config.getInt(
-        ElasticsearchSinkConnectorConfig.CONNECTION_TIMEOUT_MS_CONFIG);
-    final int readTimeout = config.getInt(
-        ElasticsearchSinkConnectorConfig.READ_TIMEOUT_MS_CONFIG);
-    final int maxIdleTime = config.getInt(
-        ElasticsearchSinkConnectorConfig.MAX_CONNECTION_IDLE_TIME_MS_CONFIG);
-    final String username = config.getString(
-        ElasticsearchSinkConnectorConfig.CONNECTION_USERNAME_CONFIG);
-    final Password password = config.getPassword(
-        ElasticsearchSinkConnectorConfig.CONNECTION_PASSWORD_CONFIG);
-    List<String> address = config.getList(
-        ElasticsearchSinkConnectorConfig.CONNECTION_URL_CONFIG);
-
-    final boolean compressionEnabled = config.getBoolean(
-            ElasticsearchSinkConnectorConfig.CONNECTION_COMPRESSION_CONFIG);
-
-    final int maxInFlightRequests = config.getInt(
-        ElasticsearchSinkConnectorConfig.MAX_IN_FLIGHT_REQUESTS_CONFIG);
-=======
->>>>>>> 077e2da7
 
     Set<String> addresses = config.connectionUrls();
     HttpClientConfig.Builder builder =
-<<<<<<< HEAD
-        new HttpClientConfig.Builder(address)
-            .connTimeout(connTimeout)
-            .readTimeout(readTimeout)
-            .requestCompressionEnabled(compressionEnabled)
-            .defaultMaxTotalConnectionPerRoute(maxInFlightRequests)
-            .maxConnectionIdleTime(maxIdleTime, TimeUnit.MILLISECONDS)
-=======
         new HttpClientConfig.Builder(addresses)
             .connTimeout(config.connectionTimeoutMs())
             .readTimeout(config.readTimeoutMs())
             .requestCompressionEnabled(config.compression())
             .defaultMaxTotalConnectionPerRoute(config.maxInFlightRequests())
->>>>>>> 077e2da7
+            .maxConnectionIdleTime(config.maxIdleTimeMs(), TimeUnit.MILLISECONDS)
             .multiThreaded(true);
     if (config.isAuthenticatedConnection()) {
       builder.defaultCredentials(config.username(), config.password().value())
@@ -239,46 +200,31 @@
     return builder.build();
   }
 
-<<<<<<< HEAD
-  private static void configureProxy(ElasticsearchSinkConnectorConfig config,
-      HttpClientConfig.Builder builder) {
+  private static void configureProxy(
+      ElasticsearchSinkConnectorConfig config,
+      HttpClientConfig.Builder builder
+  ) {
 
     if (config.isBasicProxyConfigured()) {
-      HttpHost proxy = new HttpHost(
-          config.getString(ElasticsearchSinkConnectorConfig.PROXY_HOST_CONFIG),
-          config.getInt(ElasticsearchSinkConnectorConfig.PROXY_PORT_CONFIG)
-      );
-
+      HttpHost proxy = new HttpHost(config.proxyHost(), config.proxyPort());
       builder.proxy(proxy);
 
       if (config.isProxyWithAuthenticationConfigured()) {
-        final String username = config.getString(
-            ElasticsearchSinkConnectorConfig.CONNECTION_USERNAME_CONFIG);
-        final Password password = config.getPassword(
-            ElasticsearchSinkConnectorConfig.CONNECTION_PASSWORD_CONFIG);
 
         CredentialsProvider credentialsProvider = new BasicCredentialsProvider();
-        if (username != null && password != null) {
-
-          List<String> addresses = config.getList(
-              ElasticsearchSinkConnectorConfig.CONNECTION_URL_CONFIG);
-
-          addresses.forEach(
+        if (config.isAuthenticatedConnection()) {
+          config.connectionUrls().forEach(
               addr ->
                   credentialsProvider.setCredentials(
                       new AuthScope(new HttpHost(addr)),
-                      new UsernamePasswordCredentials(username, password.value())
+                      new UsernamePasswordCredentials(config.username(), config.password().value())
                   )
           );
         }
 
-        final String proxyUsername = config.getString(
-            ElasticsearchSinkConnectorConfig.PROXY_USERNAME_CONFIG);
-        final Password proxyPassword = config.getPassword(
-            ElasticsearchSinkConnectorConfig.PROXY_PASSWORD_CONFIG);
         credentialsProvider.setCredentials(
             new AuthScope(proxy),
-            new UsernamePasswordCredentials(proxyUsername, proxyPassword.value())
+            new UsernamePasswordCredentials(config.proxyUsername(), config.proxyPassword().value())
         );
 
         builder.credentialsProvider(credentialsProvider);
@@ -286,15 +232,10 @@
     }
   }
 
-  private static void configureSslContext(HttpClientConfig.Builder builder,
-                                            ElasticsearchSinkConnectorConfig config) {
-=======
   private static void configureSslContext(
       HttpClientConfig.Builder builder,
       ElasticsearchSinkConnectorConfig config
   ) {
-
->>>>>>> 077e2da7
     SslFactory kafkaSslFactory = new SslFactory(Mode.CLIENT, null, false);
     kafkaSslFactory.configure(config.sslConfigs());
 
