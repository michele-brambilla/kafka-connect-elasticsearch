/*
 * Copyright 2018 Confluent Inc.
 *
 * Licensed under the Confluent Community License (the "License"); you may not use
 * this file except in compliance with the License.  You may obtain a copy of the
 * License at
 *
 * http://www.confluent.io/confluent-community-license
 *
 * Unless required by applicable law or agreed to in writing, software
 * distributed under the License is distributed on an "AS IS" BASIS, WITHOUT
 * WARRANTIES OF ANY KIND, either express or implied.  See the License for the
 * specific language governing permissions and limitations under the License.
 */

package io.confluent.connect.elasticsearch.jest;

import com.fasterxml.jackson.databind.ObjectMapper;
import com.fasterxml.jackson.databind.node.JsonNodeFactory;
import com.fasterxml.jackson.databind.node.ObjectNode;
import com.google.gson.JsonObject;
import io.confluent.connect.elasticsearch.ElasticsearchClient;
import io.confluent.connect.elasticsearch.ElasticsearchSinkConnectorConfig;
import io.confluent.connect.elasticsearch.IndexableRecord;
import io.confluent.connect.elasticsearch.Key;
import io.confluent.connect.elasticsearch.Mapping;
import io.confluent.connect.elasticsearch.RetryUtil;
import io.confluent.connect.elasticsearch.bulk.BulkRequest;
import io.confluent.connect.elasticsearch.bulk.BulkResponse;
import io.confluent.connect.elasticsearch.jest.actions.PortableJestCreateIndexBuilder;
import io.confluent.connect.elasticsearch.jest.actions.PortableJestGetMappingBuilder;
import io.confluent.connect.elasticsearch.jest.actions.PortableJestPutMappingBuilder;
import io.searchbox.action.Action;
import io.searchbox.action.BulkableAction;
import io.searchbox.client.JestClient;
import io.searchbox.client.JestClientFactory;
import io.searchbox.client.JestResult;
import io.searchbox.client.config.HttpClientConfig;
import io.searchbox.cluster.NodesInfo;
import io.searchbox.core.Bulk;
import io.searchbox.core.BulkResult;
import io.searchbox.core.Delete;
import io.searchbox.core.DocumentResult;
import io.searchbox.core.Index;
import io.searchbox.core.Search;
import io.searchbox.core.SearchResult;
import io.searchbox.core.Update;
import io.searchbox.indices.CreateIndex;
import io.searchbox.indices.DeleteIndex;
import io.searchbox.indices.IndicesExists;
import io.searchbox.indices.Refresh;
import io.searchbox.indices.mapping.PutMapping;
import javax.net.ssl.HostnameVerifier;
import org.apache.http.HttpHost;
import org.apache.kafka.common.config.ConfigDef;
import org.apache.http.conn.ssl.SSLConnectionSocketFactory;
import org.apache.http.nio.conn.ssl.SSLIOSessionStrategy;
import org.apache.kafka.common.config.ConfigException;
import org.apache.kafka.common.network.Mode;
import org.apache.kafka.common.security.ssl.SslFactory;
import org.apache.kafka.common.utils.SystemTime;
import org.apache.kafka.common.utils.Time;
import org.apache.kafka.connect.data.Schema;
import org.apache.kafka.connect.errors.ConnectException;
import org.slf4j.Logger;
import org.slf4j.LoggerFactory;

import java.io.IOException;
import java.util.ArrayList;
import java.util.HashSet;
import java.util.List;
import java.util.Locale;
import java.util.Map;
import java.util.Set;
import java.util.stream.Collectors;
import javax.net.ssl.SSLContext;

public class JestElasticsearchClient implements ElasticsearchClient {
  private static final Logger log = LoggerFactory.getLogger(JestElasticsearchClient.class);

  // visible for testing
  protected static final String MAPPER_PARSE_EXCEPTION
      = "mapper_parse_exception";
  protected static final String VERSION_CONFLICT_ENGINE_EXCEPTION
      = "version_conflict_engine_exception";
  protected static final String ALL_FIELD_PARAM
      = "_all";

  private static final Logger LOG = LoggerFactory.getLogger(JestElasticsearchClient.class);

  private static final ObjectMapper OBJECT_MAPPER = new ObjectMapper();

  private final JestClient client;
  private final Version version;
  private long timeout;
  private WriteMethod writeMethod = WriteMethod.DEFAULT;

  private final Set<String> indexCache = new HashSet<>();

  private int maxRetries;
  private long retryBackoffMs;
  private final Time time = new SystemTime();

  // visible for testing
  public JestElasticsearchClient(JestClient client) {
    try {
      this.client = client;
      this.version = getServerVersion();
    } catch (IOException e) {
      throw new ConnectException(
          "Couldn't start ElasticsearchSinkTask due to connection error:",
          e
      );
    }
  }

  // visible for testing
  public JestElasticsearchClient(String address) {
    try {
      JestClientFactory factory = new JestClientFactory();
      factory.setHttpClientConfig(new HttpClientConfig.Builder(address)
          .multiThreaded(true)
          .build()
      );
      this.client = factory.getObject();
      this.version = getServerVersion();
    } catch (IOException e) {
      throw new ConnectException(
          "Couldn't start ElasticsearchSinkTask due to connection error:",
          e
      );
    } catch (ConfigException e) {
      throw new ConnectException(
          "Couldn't start ElasticsearchSinkTask due to configuration error:",
          e
      );
    }
  }

  public JestElasticsearchClient(Map<String, String> props) {
    this(props, new JestClientFactory());
  }

  // visible for testing
  protected JestElasticsearchClient(Map<String, String> props, JestClientFactory factory) {
    try {
      ElasticsearchSinkConnectorConfig config = new ElasticsearchSinkConnectorConfig(props);
      factory.setHttpClientConfig(getClientConfig(config));
      this.client = factory.getObject();
      this.version = getServerVersion();
      this.writeMethod = config.writeMethod();
      this.retryBackoffMs = config.retryBackoffMs();
      this.maxRetries = config.maxRetries();
      this.timeout = config.readTimeoutMs();
    } catch (IOException e) {
      throw new ConnectException(
          "Couldn't start ElasticsearchSinkTask due to connection error:",
          e
      );
    } catch (ConfigException e) {
      throw new ConnectException(
          "Couldn't start ElasticsearchSinkTask due to configuration error:",
          e
      );
    }
  }

  // Visible for Testing
  public static HttpClientConfig getClientConfig(ElasticsearchSinkConnectorConfig config) {
<<<<<<< HEAD
    final int connTimeout = config.getInt(
        ElasticsearchSinkConnectorConfig.CONNECTION_TIMEOUT_MS_CONFIG);
    final int readTimeout = config.getInt(
        ElasticsearchSinkConnectorConfig.READ_TIMEOUT_MS_CONFIG);

    final String username = config.getString(
        ElasticsearchSinkConnectorConfig.CONNECTION_USERNAME_CONFIG);
    final Password password = config.getPassword(
        ElasticsearchSinkConnectorConfig.CONNECTION_PASSWORD_CONFIG);
    List<String> address = config.getList(
        ElasticsearchSinkConnectorConfig.CONNECTION_URL_CONFIG);

    final boolean compressionEnabled = config.getBoolean(
            ElasticsearchSinkConnectorConfig.CONNECTION_COMPRESSION_CONFIG);

    final int maxInFlightRequests = config.getInt(
        ElasticsearchSinkConnectorConfig.MAX_IN_FLIGHT_REQUESTS_CONFIG);
=======
>>>>>>> 28feb9d0

    Set<String> addresses = config.connectionUrls();
    HttpClientConfig.Builder builder =
<<<<<<< HEAD
        new HttpClientConfig.Builder(address)
            .connTimeout(connTimeout)
            .readTimeout(readTimeout)
            .requestCompressionEnabled(compressionEnabled)
            .defaultMaxTotalConnectionPerRoute(maxInFlightRequests)
=======
        new HttpClientConfig.Builder(addresses)
            .connTimeout(config.connectionTimeoutMs())
            .readTimeout(config.readTimeoutMs())
            .defaultMaxTotalConnectionPerRoute(config.maxInFlightRequests())
>>>>>>> 28feb9d0
            .multiThreaded(true);
    if (config.isAuthenticatedConnection()) {
      builder.defaultCredentials(config.username(), config.password().value())
          .preemptiveAuthTargetHosts(
              addresses.stream().map(addr -> HttpHost.create(addr)).collect(Collectors.toSet())
        );
    }

    if (config.secured()) {
      log.info("Using secured connection to {}", addresses);
      configureSslContext(builder, config);
    } else {
      log.info("Using unsecured connection to {}", addresses);
    }
    return builder.build();
  }

  private static void configureSslContext(
      HttpClientConfig.Builder builder,
      ElasticsearchSinkConnectorConfig config
  ) {

    SslFactory kafkaSslFactory = new SslFactory(Mode.CLIENT, null, false);
    kafkaSslFactory.configure(config.sslConfigs());

    SSLContext sslContext;
    try {
      // try AK <= 2.2 first
      sslContext =
          (SSLContext) SslFactory.class.getDeclaredMethod("sslContext").invoke(kafkaSslFactory);
      log.debug("Using AK 2.2 SslFactory methods.");
    } catch (Exception e) {
      // must be running AK 2.3+
      log.debug("Could not find AK 2.2 SslFactory methods. Trying AK 2.3+ methods for SslFactory.");

      Object sslEngine;
      try {
        // try AK <= 2.6 second
        sslEngine = SslFactory.class.getDeclaredMethod("sslEngineBuilder").invoke(kafkaSslFactory);
        log.debug("Using AK 2.2-2.5 SslFactory methods.");

      } catch (Exception ex) {
        // must be running AK 2.6+
        log.debug(
            "Could not find Ak 2.3-2.5 methods for SslFactory."
                + " Trying AK 2.6+ methods for SslFactory."
        );
        try {
          sslEngine =
              SslFactory.class.getDeclaredMethod("sslEngineFactory").invoke(kafkaSslFactory);
          log.debug("Using AK 2.6+ SslFactory methods.");
        } catch (Exception exc) {
          throw new ConnectException("Failed to find methods for SslFactory.", exc);
        }
      }

      try {
        sslContext =
            (SSLContext) sslEngine.getClass().getDeclaredMethod("sslContext").invoke(sslEngine);
      } catch (Exception ex) {
        throw new ConnectException("Could not create SSLContext.", ex);
      }
    }

    HostnameVerifier hostnameVerifier = config.shouldDisableHostnameVerification()
            ? (hostname, session) -> true
            : SSLConnectionSocketFactory.getDefaultHostnameVerifier();

    // Sync calls
    SSLConnectionSocketFactory sslSocketFactory = new SSLConnectionSocketFactory(
            sslContext, hostnameVerifier);
    builder.sslSocketFactory(sslSocketFactory);

    // Async calls
    SSLIOSessionStrategy sessionStrategy = new SSLIOSessionStrategy(sslContext, hostnameVerifier);
    builder.httpsIOSessionStrategy(sessionStrategy);
  }

  // visible for testing
  protected void setWriteMethod(WriteMethod writeMethod) {
    this.writeMethod = writeMethod;
  }

  /*
   * This method uses the NodesInfo request to get the server version, which is expected to work
   * with all versions of Elasticsearch.
   */
  private Version getServerVersion() throws IOException {
    // Default to newest version for forward compatibility
    Version defaultVersion = Version.ES_V6;

    NodesInfo info = new NodesInfo.Builder().addCleanApiParameter("version").build();
    JsonObject result = client.execute(info).getJsonObject();
    if (result == null) {
      LOG.warn("Couldn't get Elasticsearch version (result is null); assuming {}", defaultVersion);
      return defaultVersion;
    }
    if (!result.has("nodes")) {
      LOG.warn("Couldn't get Elasticsearch version from result {} (result has no nodes). "
          + "Assuming {}.", result, defaultVersion);
      return defaultVersion;
    }

    checkForError(result);

    JsonObject nodesRoot = result.get("nodes").getAsJsonObject();
    if (nodesRoot == null || nodesRoot.entrySet().size() == 0) {
      LOG.warn(
          "Couldn't get Elasticsearch version (response nodesRoot is null or empty); assuming {}",
          defaultVersion
      );
      return defaultVersion;
    }

    JsonObject nodeRoot = nodesRoot.entrySet().iterator().next().getValue().getAsJsonObject();
    if (nodeRoot == null) {
      LOG.warn(
          "Couldn't get Elasticsearch version (response nodeRoot is null); assuming {}",
          defaultVersion
      );
      return defaultVersion;
    }

    String esVersion = nodeRoot.get("version").getAsString();
    Version version;
    if (esVersion == null) {
      version = defaultVersion;
      LOG.warn(
          "Couldn't get Elasticsearch version (response version is null); assuming {}",
          version
      );
    } else if (esVersion.startsWith("1.")) {
      version = Version.ES_V1;
      log.info("Detected Elasticsearch version is {}", version);
    } else if (esVersion.startsWith("2.")) {
      version = Version.ES_V2;
      log.info("Detected Elasticsearch version is {}", version);
    } else if (esVersion.startsWith("5.")) {
      version = Version.ES_V5;
      log.info("Detected Elasticsearch version is {}", version);
    } else if (esVersion.startsWith("6.")) {
      version = Version.ES_V6;
      log.info("Detected Elasticsearch version is {}", version);
    } else if (esVersion.startsWith("7.")) {
      version = Version.ES_V7;
      log.info("Detected Elasticsearch version is {}", version);
    } else {
      version = defaultVersion;
      log.info("Detected unexpected Elasticsearch version {}, using {}", esVersion, version);
    }
    return version;
  }

  private void checkForError(JsonObject result) {
    if (result.has("error") && result.get("error").isJsonObject()) {
      final JsonObject errorObject = result.get("error").getAsJsonObject();
      String errorType = errorObject.has("type") ? errorObject.get("type").getAsString() : "";
      String errorReason = errorObject.has("reason") ? errorObject.get("reason").getAsString() : "";
      throw new ConnectException("Couldn't connect to Elasticsearch, error: "
          + errorType + ", reason: " + errorReason);
    }
  }

  public Version getVersion() {
    return version;
  }

  private boolean indexExists(String index) {
    if (indexCache.contains(index)) {
      return true;
    }
    Action<?> action = new IndicesExists.Builder(index).build();
    try {
      log.info("Index '{}' not found in local cache; checking for existence", index);
      JestResult result = client.execute(action);
      log.debug("Received response for checking existence of index '{}'", index);
      boolean exists = result.isSucceeded();
      if (exists) {
        indexCache.add(index);
        log.info("Index '{}' exists in Elasticsearch; adding to local cache", index);
      } else {
        log.info("Index '{}' not found in Elasticsearch. Error message: {}",
            index, result.getErrorMessage());
      }
      return exists;
    } catch (IOException e) {
      throw new ConnectException(e);
    }
  }

  public void createIndices(Set<String> indices) {
    log.trace("Attempting to discover or create indexes in Elasticsearch: {}", indices);
    for (String index : indices) {
      if (!indexExists(index)) {
        final int maxAttempts = maxRetries + 1;
        int attempts = 1;
        CreateIndex createIndex =
            new PortableJestCreateIndexBuilder(index, version, timeout).build();
        boolean indexed = false;
        while (!indexed) {
          try {
            createIndex(index, createIndex);
            indexed = true;
          } catch (ConnectException e) {
            if (attempts < maxAttempts) {
              long sleepTimeMs = RetryUtil.computeRandomRetryWaitTimeInMillis(attempts - 1,
                  retryBackoffMs);
              log.warn("Failed to create index {} with attempt {}/{}, "
                      + "will attempt retry after {} ms. Failure reason: {}",
                  index, attempts, maxAttempts, sleepTimeMs, e.getMessage());
              time.sleep(sleepTimeMs);
            } else {
              throw e;
            }
            attempts++;
          }
        }
      }
    }
  }

  private void createIndex(String index, CreateIndex createIndex) throws ConnectException {
    try {
      log.info("Requesting Elasticsearch create index '{}'", index);
      JestResult result = client.execute(createIndex);
      log.debug("Received response for request to create index '{}'", index);
      if (!result.isSucceeded()) {
        // Check if index was created by another client
        if (!indexExists(index)) {
          String msg =
              result.getErrorMessage() != null ? ": " + result.getErrorMessage() : "";
          throw new ConnectException("Could not create index '" + index + "'" + msg);
        }
        log.info("Index '{}' exists in Elasticsearch; adding to local cache", index);
      } else {
        log.info("Index '{}' created in Elasticsearch; adding to local cache", index);
      }
      indexCache.add(index);
    } catch (IOException e) {
      throw new ConnectException(e);
    }
  }

  public void createMapping(String index, String type, Schema schema) throws IOException {
    ObjectNode obj = JsonNodeFactory.instance.objectNode();
    obj.set(type, Mapping.inferMapping(this, schema));
    PutMapping putMapping = new PortableJestPutMappingBuilder(index, type, obj.toString(), version)
        .build();
    log.info("Submitting put mapping (type={}) for index '{}' and schema {}", type, index, schema);
    JestResult result = client.execute(putMapping);
    if (!result.isSucceeded()) {
      throw new ConnectException(
          "Cannot create mapping " + obj + " -- " + result.getErrorMessage()
      );
    }
    log.info("Completed put mapping (type={}) for index '{}' and schema {}", type, index, schema);
  }

  /**
   * Get the JSON mapping for given index and type. Returns {@code null} if it does not exist.
   */
  public JsonObject getMapping(String index, String type) throws IOException {
    log.info("Get mapping (type={}) for index '{}'", type, index);
    final JestResult result = client.execute(
        new PortableJestGetMappingBuilder(version)
            .addIndex(index)
            .addType(type)
            .build()
    );
    final JsonObject indexRoot = result.getJsonObject().getAsJsonObject(index);
    if (indexRoot == null) {
      log.debug("Received null (root) mapping (type={}) for index '{}'", type, index);
      return null;
    }
    final JsonObject mappingsJson = indexRoot.getAsJsonObject("mappings");
    if (mappingsJson == null) {
      log.debug("Received null mapping (type={}) for index '{}'", type, index);
      return null;
    }
    log.debug("Received mapping (type={}) for index '{}'", type, index);
    return mappingsJson.getAsJsonObject(type);
  }

  /**
   * Delete all indexes in Elasticsearch (useful for test)
   */
  // For testing purposes
  public void deleteAll() throws IOException {
    log.info("Request deletion of all indexes");
    final JestResult result = client.execute(new DeleteIndex
        .Builder(ALL_FIELD_PARAM)
        .build());
    if (result.isSucceeded()) {
      log.info("Deletion of all indexes succeeded");
    } else {
      String msg = result.getErrorMessage() != null ? ": " + result.getErrorMessage() : "";
      log.warn("Could not delete all indexes: {}", msg);
    }
  }

  /**
   * Refresh all data in elasticsearch, making it available for search (useful for testing)
   */
  // For testing purposes
  public void refresh() throws IOException {
    log.info("Request refresh");
    final JestResult result = client.execute(
        new Refresh.Builder().build()
    );
    if (result.isSucceeded()) {
      log.info("Refresh completed");
    } else {
      String msg = result.getErrorMessage() != null ? ": " + result.getErrorMessage() : "";
      log.warn("Could not refresh: {}", msg);
    }
  }

  public BulkRequest createBulkRequest(List<IndexableRecord> batch) {
    final Bulk.Builder builder = new Bulk.Builder();
    for (IndexableRecord record : batch) {
      builder.addAction(toBulkableAction(record));
    }
    return new JestBulkRequest(builder.build());
  }

  // visible for testing
  protected BulkableAction<DocumentResult> toBulkableAction(IndexableRecord record) {
    // If payload is null, the record was a tombstone and we should delete from the index.
    if (record.payload == null) {
      return toDeleteRequest(record);
    }
    return writeMethod == WriteMethod.INSERT
            ? toIndexRequest(record)
            : toUpdateRequest(record);
  }

  private Delete toDeleteRequest(IndexableRecord record) {
    Delete.Builder req = new Delete.Builder(record.key.id)
        .index(record.key.index)
        .type(record.key.type);

    // TODO: Should version information be set here?
    return req.build();
  }

  private Index toIndexRequest(IndexableRecord record) {
    Index.Builder req = new Index.Builder(record.payload)
        .index(record.key.index)
        .type(record.key.type)
        .id(record.key.id);
    if (record.version != null) {
      req.setParameter("version_type", "external").setParameter("version", record.version);
    }
    return req.build();
  }

  private Update toUpdateRequest(IndexableRecord record) {
    String payload = "{\"doc\":" + record.payload
        + ", \"doc_as_upsert\":true}";
    return new Update.Builder(payload)
        .index(record.key.index)
        .type(record.key.type)
        .id(record.key.id)
        .build();
  }

  public BulkResponse executeBulk(BulkRequest bulk) throws IOException {
    final BulkResult result = client.execute(((JestBulkRequest) bulk).getBulk());

    if (result.isSucceeded()) {
      return BulkResponse.success();
    }
    log.debug("Bulk request failed; collecting error(s)");

    boolean retriable = true;

    final List<Key> versionConflicts = new ArrayList<>();
    final List<String> errors = new ArrayList<>();

    for (BulkResult.BulkResultItem item : result.getItems()) {
      if (item.error != null) {
        final ObjectNode parsedError = (ObjectNode) OBJECT_MAPPER.readTree(item.error);
        final String errorType = parsedError.get("type").asText("");
        if ("version_conflict_engine_exception".equals(errorType)) {
          versionConflicts.add(new Key(item.index, item.type, item.id));
        } else if ("mapper_parse_exception".equals(errorType)) {
          retriable = false;
          errors.add(item.error);
        } else {
          errors.add(item.error);
        }
      }
    }

    if (!versionConflicts.isEmpty()) {
      LOG.warn("Ignoring version conflicts for items: {}", versionConflicts);
      if (errors.isEmpty()) {
        // The only errors were version conflicts
        return BulkResponse.success();
      }
    }

    final String errorInfo = errors.isEmpty() ? result.getErrorMessage() : errors.toString();

    return BulkResponse.failure(retriable, errorInfo);
  }

  // For testing purposes
  public JsonObject search(String query, String index, String type) throws IOException {
    final Search.Builder search = new Search.Builder(query);
    if (index != null) {
      search.addIndex(index);
    }
    if (type != null) {
      search.addType(type);
    }

    log.info("Executing search on index '{}' (type={}): {}", index, type, query);
    final SearchResult result = client.execute(search.build());
    if (result.isSucceeded()) {
      log.info("Executing search succeeded: {}", result);
    } else {
      String msg = result.getErrorMessage() != null ? ": " + result.getErrorMessage() : "";
      log.warn("Failed to execute search: {}", msg);
    }
    return result.getJsonObject();
  }

  public void close() {
    try {
      log.debug("Closing Elasticsearch client");
      client.close();
    } catch (IOException e) {
      LOG.error("Exception while closing the JEST client", e);
    }
  }

  public enum WriteMethod {
    INSERT,
    UPSERT,
    ;

    public static final WriteMethod DEFAULT = INSERT;
    public static final ConfigDef.Validator VALIDATOR = new ConfigDef.Validator() {
      private final ConfigDef.ValidString validator = ConfigDef.ValidString.in(names());

      @Override
      public void ensureValid(String name, Object value) {
        validator.ensureValid(name, value);
      }

      // Overridden here so that ConfigDef.toEnrichedRst shows possible values correctly
      @Override
      public String toString() {
        return "One of " + INSERT.toString() + " or " + UPSERT.toString();
      }

    };

    public static String[] names() {
      return new String[] {INSERT.toString(), UPSERT.toString()};
    }

    @Override
    public String toString() {
      return name().toLowerCase(Locale.ROOT);
    }
  }
}<|MERGE_RESOLUTION|>--- conflicted
+++ resolved
@@ -167,41 +167,14 @@
 
   // Visible for Testing
   public static HttpClientConfig getClientConfig(ElasticsearchSinkConnectorConfig config) {
-<<<<<<< HEAD
-    final int connTimeout = config.getInt(
-        ElasticsearchSinkConnectorConfig.CONNECTION_TIMEOUT_MS_CONFIG);
-    final int readTimeout = config.getInt(
-        ElasticsearchSinkConnectorConfig.READ_TIMEOUT_MS_CONFIG);
-
-    final String username = config.getString(
-        ElasticsearchSinkConnectorConfig.CONNECTION_USERNAME_CONFIG);
-    final Password password = config.getPassword(
-        ElasticsearchSinkConnectorConfig.CONNECTION_PASSWORD_CONFIG);
-    List<String> address = config.getList(
-        ElasticsearchSinkConnectorConfig.CONNECTION_URL_CONFIG);
-
-    final boolean compressionEnabled = config.getBoolean(
-            ElasticsearchSinkConnectorConfig.CONNECTION_COMPRESSION_CONFIG);
-
-    final int maxInFlightRequests = config.getInt(
-        ElasticsearchSinkConnectorConfig.MAX_IN_FLIGHT_REQUESTS_CONFIG);
-=======
->>>>>>> 28feb9d0
 
     Set<String> addresses = config.connectionUrls();
     HttpClientConfig.Builder builder =
-<<<<<<< HEAD
-        new HttpClientConfig.Builder(address)
-            .connTimeout(connTimeout)
-            .readTimeout(readTimeout)
-            .requestCompressionEnabled(compressionEnabled)
-            .defaultMaxTotalConnectionPerRoute(maxInFlightRequests)
-=======
         new HttpClientConfig.Builder(addresses)
             .connTimeout(config.connectionTimeoutMs())
             .readTimeout(config.readTimeoutMs())
+            .requestCompressionEnabled(config.compression())
             .defaultMaxTotalConnectionPerRoute(config.maxInFlightRequests())
->>>>>>> 28feb9d0
             .multiThreaded(true);
     if (config.isAuthenticatedConnection()) {
       builder.defaultCredentials(config.username(), config.password().value())
