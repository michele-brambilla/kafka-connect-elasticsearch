--- conflicted
+++ resolved
@@ -19,7 +19,6 @@
 import io.confluent.connect.elasticsearch.LogContext;
 import io.confluent.connect.elasticsearch.RetryUtil;
 
-import com.google.common.util.concurrent.Futures;
 import org.apache.kafka.common.config.ConfigDef;
 import org.apache.kafka.common.utils.Time;
 import org.apache.kafka.connect.errors.ConnectException;
@@ -32,6 +31,7 @@
 import java.util.List;
 import java.util.Locale;
 import java.util.concurrent.Callable;
+import java.util.concurrent.CompletableFuture;
 import java.util.concurrent.ExecutionException;
 import java.util.concurrent.ExecutorService;
 import java.util.concurrent.Executors;
@@ -126,53 +126,37 @@
     };
   }
 
-<<<<<<< HEAD
-  private Runnable farmerTask() {
-    return new Runnable() {
-      @Override
-      public void run() {
-        try (LogContext context = logContext.create("Farmer1")) {
-          log.debug("Starting farmer task thread");
-          try {
-            while (!stopRequested) {
-              submitBatchWhenReady();
-            }
-          } catch (InterruptedException e) {
-            throw new ConnectException(e);
-          }
-          log.debug("Finished farmer task thread");
-        }
-=======
   // visible for testing
   Runnable farmerTask() {
     return () -> {
-      log.debug("Starting farmer task");
-      try {
-        List<Future<BulkResponse>> futures = new ArrayList<>();
-        while (!stopRequested) {
-          // submitBatchWhenReady waits for lingerMs so we won't spin here unnecessarily
-          futures.add(submitBatchWhenReady());
-
-          // after we submit, look at any previous futures that were completed and call get() on
-          // them so that exceptions are propagated.
-          List<Future<BulkResponse>> unfinishedFutures = new ArrayList<>();
-          for (Future<BulkResponse> f : futures) {
-            if (f.isDone()) {
-              BulkResponse resp = f.get();
-              log.debug("Bulk request completed with status {}", resp);
-            } else {
-              unfinishedFutures.add(f);
+      try (LogContext context = logContext.create("Farmer1")) {
+        log.debug("Starting farmer task");
+        try {
+          List<Future<BulkResponse>> futures = new ArrayList<>();
+          while (!stopRequested) {
+            // submitBatchWhenReady waits for lingerMs so we won't spin here unnecessarily
+            futures.add(submitBatchWhenReady());
+
+            // after we submit, look at any previous futures that were completed and call get() on
+            // them so that exceptions are propagated.
+            List<Future<BulkResponse>> unfinishedFutures = new ArrayList<>();
+            for (Future<BulkResponse> f : futures) {
+              if (f.isDone()) {
+                BulkResponse resp = f.get();
+                log.debug("Bulk request completed with status {}", resp);
+              } else {
+                unfinishedFutures.add(f);
+              }
             }
+            log.debug("Processing next batch with {} outstanding batch requests in flight",
+                    unfinishedFutures.size());
+            futures = unfinishedFutures;
           }
-          log.debug("Processing next batch with {} outstanding batch requests in flight",
-                  unfinishedFutures.size());
-          futures = unfinishedFutures;
+        } catch (InterruptedException | ExecutionException e) {
+          throw new ConnectException(e);
         }
-      } catch (InterruptedException | ExecutionException e) {
-        throw new ConnectException(e);
->>>>>>> c01018e3
-      }
-      log.debug("Finished farmer task");
+        log.debug("Finished farmer task");
+      }
     };
   }
 
@@ -185,9 +169,10 @@
       // conditions hence the wait(0) in that case
       wait(Math.max(0, lingerMs - elapsedMs));
     }
+
     // at this point, either stopRequested or canSubmit
     return stopRequested
-            ? Futures.immediateFuture(
+            ? CompletableFuture.completedFuture(
                     BulkResponse.failure(false, "request not submitted during shutdown"))
             : submitBatch();
   }
