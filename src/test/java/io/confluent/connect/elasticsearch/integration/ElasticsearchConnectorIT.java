/*
 * Copyright 2020 Confluent Inc.
 *
 * Licensed under the Confluent Community License (the "License"); you may not use
 * this file except in compliance with the License.  You may obtain a copy of the
 * License at
 *
 * http://www.confluent.io/confluent-community-license
 *
 * Unless required by applicable law or agreed to in writing, software
 * distributed under the License is distributed on an "AS IS" BASIS, WITHOUT
 * WARRANTIES OF ANY KIND, either express or implied.  See the License for the
 * specific language governing permissions and limitations under the License.
 */

package io.confluent.connect.elasticsearch.integration;

import static io.confluent.connect.elasticsearch.ElasticsearchSinkConnectorConfig.BATCH_SIZE_CONFIG;
import static io.confluent.connect.elasticsearch.ElasticsearchSinkConnectorConfig.BEHAVIOR_ON_NULL_VALUES_CONFIG;
import static io.confluent.connect.elasticsearch.ElasticsearchSinkConnectorConfig.CONNECTION_PASSWORD_CONFIG;
import static io.confluent.connect.elasticsearch.ElasticsearchSinkConnectorConfig.CONNECTION_USERNAME_CONFIG;
import static io.confluent.connect.elasticsearch.ElasticsearchSinkConnectorConfig.IGNORE_KEY_CONFIG;
import static io.confluent.connect.elasticsearch.ElasticsearchSinkConnectorConfig.LINGER_MS_CONFIG;
import static io.confluent.connect.elasticsearch.ElasticsearchSinkConnectorConfig.BULK_SIZE_BYTES_CONFIG;
import static io.confluent.connect.elasticsearch.ElasticsearchSinkConnectorConfig.WRITE_METHOD_CONFIG;
import static org.apache.kafka.connect.runtime.ConnectorConfig.VALUE_CONVERTER_CLASS_CONFIG;
import static org.assertj.core.api.Assertions.assertThat;
import static org.awaitility.Awaitility.await;
import static org.junit.Assert.assertEquals;

import io.confluent.connect.elasticsearch.ElasticsearchSinkConnectorConfig;
import io.confluent.connect.elasticsearch.ElasticsearchSinkConnectorConfig.BehaviorOnNullValues;
import io.confluent.connect.elasticsearch.ElasticsearchSinkConnectorConfig.WriteMethod;
import io.confluent.connect.elasticsearch.helper.ElasticsearchContainer;

import org.apache.kafka.connect.storage.StringConverter;
import io.confluent.common.utils.IntegrationTest;
import org.elasticsearch.client.security.user.User;
import org.elasticsearch.client.security.user.privileges.Role;
import org.elasticsearch.search.SearchHit;
import org.junit.BeforeClass;
import org.junit.Test;
import org.junit.experimental.categories.Category;

<<<<<<< HEAD
=======
import java.time.Duration;
import java.util.Collections;
>>>>>>> 6a969382
import java.util.List;
import java.util.Map;

@Category(IntegrationTest.class)
public class ElasticsearchConnectorIT extends ElasticsearchConnectorBaseIT {

  // TODO: test compatibility

  @BeforeClass
  public static void setupBeforeAll() {
    Map<User, String> users = getUsers();
    List<Role> roles = getRoles();
    container = ElasticsearchContainer.fromSystemProperties().withBasicAuth(users, roles);
    container.start();
  }

  @Override
  public void setup() {
    if (!container.isRunning()) {
      setupBeforeAll();
    }
    super.setup();
  }

  @Override
  protected Map<String, String> createProps() {
    props = super.createProps();
    props.put(CONNECTION_USERNAME_CONFIG, ELASTIC_MINIMAL_PRIVILEGES_NAME);
    props.put(CONNECTION_PASSWORD_CONFIG, ELASTIC_MINIMAL_PRIVILEGES_PASSWORD);
    return props;
  }

  @Test
<<<<<<< HEAD
  public void testBatchByByteSize() throws Exception {
    // Based on the size of the topic, key, and value strings in JSON format.
    int approximateRecordByteSize = 60;
    props.put(BULK_SIZE_BYTES_CONFIG, Integer.toString(approximateRecordByteSize * 2));
    props.put(LINGER_MS_CONFIG, "180000");

    connect.configureConnector(CONNECTOR_NAME, props);
    waitForConnectorToStart(CONNECTOR_NAME, TASKS_MAX);

    writeRecords(3);
    // Only 2 records fit in 1 batch. The other record is sent once another record is written.
    verifySearchResults(2);

    writeRecords(1);
    verifySearchResults(4);
=======
  public void testStopESContainer() throws Exception {
    props.put(ElasticsearchSinkConnectorConfig.MAX_RETRIES_CONFIG, "2");
    props.put(ElasticsearchSinkConnectorConfig.RETRY_BACKOFF_MS_CONFIG, "10");
    props.put(ElasticsearchSinkConnectorConfig.BATCH_SIZE_CONFIG, "1");
    props.put(ElasticsearchSinkConnectorConfig.MAX_IN_FLIGHT_REQUESTS_CONFIG,
            Integer.toString(NUM_RECORDS - 1));

    // run connector and write
    runSimpleTest(props);

    // stop ES, for all following requests to fail with "connection refused"
    container.stop();

    // try to write some more
    writeRecords(NUM_RECORDS);

    // Connector should fail since the server is down
    await().atMost(Duration.ofMinutes(1)).untilAsserted(() ->
        assertThat(connect.connectorStatus(CONNECTOR_NAME).tasks().get(0).state())
            .isEqualTo("FAILED"));

    assertThat(connect.connectorStatus(CONNECTOR_NAME).tasks().get(0).trace())
                    .contains("'java.net.ConnectException: Connection refused' after 3 attempt(s)");
>>>>>>> 6a969382
  }

  @Test
  public void testChangeConfigsAndRestart() throws Exception {
    // run connector and write
    runSimpleTest(props);

    // restart
    props.put(BATCH_SIZE_CONFIG, "10");
    props.put(LINGER_MS_CONFIG, "1000");
    connect.configureConnector(CONNECTOR_NAME, props);

    // write some more
    writeRecords(NUM_RECORDS);
    verifySearchResults(NUM_RECORDS * 2);
  }

  @Test
  public void testDelete() throws Exception {
    props.put(BEHAVIOR_ON_NULL_VALUES_CONFIG, BehaviorOnNullValues.DELETE.name());
    props.put(IGNORE_KEY_CONFIG, "false");
    runSimpleTest(props);

    // should have 5 records at this point
    // try deleting last one
    int lastRecord = NUM_RECORDS - 1;
    connect.kafka().produce(TOPIC, String.valueOf(lastRecord), null);

    // should have one less records
    verifySearchResults(NUM_RECORDS - 1);
  }

  @Test
  public void testHappyPath() throws Exception {
    runSimpleTest(props);
  }

  @Test
  public void testHappyPathDataStream() throws Exception {
    setDataStream();

    runSimpleTest(props);

    assertEquals(index, helperClient.getDataStream(index).getName());
  }

  @Test
  public void testNullValue() throws Exception {
    runSimpleTest(props);

    // should have 5 records at this point
    // try writing null value
    connect.kafka().produce(TOPIC, String.valueOf(NUM_RECORDS), null);

    // should still have 5 records
    verifySearchResults(NUM_RECORDS);
  }

  /*
   * Currently writing primitives to ES fails because ES expects a JSON document and the connector
   * does not wrap primitives in any way into a JSON document.
   */
  @Test
  public void testPrimitive() throws Exception {
    props.put(VALUE_CONVERTER_CLASS_CONFIG, StringConverter.class.getName());

    connect.configureConnector(CONNECTOR_NAME, props);

    // wait for tasks to spin up
    waitForConnectorToStart(CONNECTOR_NAME, TASKS_MAX);

    for (int i  = 0; i < NUM_RECORDS; i++) {
      connect.kafka().produce(TOPIC, String.valueOf(i),  String.valueOf(i));
    }

    waitForRecords(0);
  }

  @Test
  public void testUpsert() throws Exception {
    props.put(WRITE_METHOD_CONFIG, WriteMethod.UPSERT.toString());
    props.put(IGNORE_KEY_CONFIG, "false");
    runSimpleTest(props);

    // should have 10 records at this point
    // try updating last one
    int lastRecord = NUM_RECORDS - 1;
    connect.kafka().produce(TOPIC, String.valueOf(lastRecord), String.format("{\"doc_num\":%d}", 0));
    writeRecordsFromStartIndex(NUM_RECORDS, NUM_RECORDS);

    // should have double number of records
    verifySearchResults(NUM_RECORDS * 2);

    for (SearchHit hit : helperClient.search(TOPIC)) {
      if (Integer.parseInt(hit.getId()) == lastRecord) {
        // last record should be updated
        int docNum = (Integer) hit.getSourceAsMap().get("doc_num");
        assertEquals(0, docNum);
      }
    }
  }

  @Test
  public void testBackwardsCompatibilityDataStream() throws Exception {
    container.close();
    container = ElasticsearchContainer.withESVersion("7.0.1");
    container.start();
    setupFromContainer();

    runSimpleTest(props);

    helperClient = null;
    container.close();
    container = ElasticsearchContainer.fromSystemProperties();
    container.start();
  }
}<|MERGE_RESOLUTION|>--- conflicted
+++ resolved
@@ -42,11 +42,7 @@
 import org.junit.Test;
 import org.junit.experimental.categories.Category;
 
-<<<<<<< HEAD
-=======
 import java.time.Duration;
-import java.util.Collections;
->>>>>>> 6a969382
 import java.util.List;
 import java.util.Map;
 
@@ -80,7 +76,6 @@
   }
 
   @Test
-<<<<<<< HEAD
   public void testBatchByByteSize() throws Exception {
     // Based on the size of the topic, key, and value strings in JSON format.
     int approximateRecordByteSize = 60;
@@ -96,7 +91,9 @@
 
     writeRecords(1);
     verifySearchResults(4);
-=======
+  }
+
+  @Test
   public void testStopESContainer() throws Exception {
     props.put(ElasticsearchSinkConnectorConfig.MAX_RETRIES_CONFIG, "2");
     props.put(ElasticsearchSinkConnectorConfig.RETRY_BACKOFF_MS_CONFIG, "10");
@@ -120,7 +117,6 @@
 
     assertThat(connect.connectorStatus(CONNECTOR_NAME).tasks().get(0).trace())
                     .contains("'java.net.ConnectException: Connection refused' after 3 attempt(s)");
->>>>>>> 6a969382
   }
 
   @Test
