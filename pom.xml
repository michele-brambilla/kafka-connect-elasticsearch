--- conflicted
+++ resolved
@@ -148,35 +148,6 @@
             </exclusions>
             <scope>test</scope>
         </dependency>
-<<<<<<< HEAD
-        <!--Require newer version than inherited-->
-=======
-        <dependency>
-            <groupId>org.apache.lucene</groupId>
-            <artifactId>lucene-test-framework</artifactId>
-            <version>${lucene.version}</version>
-            <scope>test</scope>
-        </dependency>
-        <dependency>
-            <groupId>org.elasticsearch</groupId>
-            <artifactId>elasticsearch</artifactId>
-            <version>${es.version}</version>
-            <scope>test</scope>
-            <type>test-jar</type>
-        </dependency>
-        <dependency>
-            <groupId>org.elasticsearch</groupId>
-            <artifactId>elasticsearch</artifactId>
-            <version>${es.version}</version>
-            <scope>test</scope>
-        </dependency>
-        <dependency>
-            <groupId>org.apache.lucene</groupId>
-            <artifactId>lucene-expressions</artifactId>
-            <version>${lucene.version}</version>
-            <scope>test</scope>
-        </dependency>
->>>>>>> 6bcf549d
         <dependency>
             <groupId>com.google.guava</groupId>
             <artifactId>guava</artifactId>
