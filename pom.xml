<?xml version="1.0" encoding="UTF-8"?>
<project xmlns="http://maven.apache.org/POM/4.0.0" xmlns:xsi="http://www.w3.org/2001/XMLSchema-instance" xsi:schemaLocation="http://maven.apache.org/POM/4.0.0 http://maven.apache.org/xsd/maven-4.0.0.xsd">
    <modelVersion>4.0.0</modelVersion>

    <parent>
        <groupId>io.confluent</groupId>
        <artifactId>common</artifactId>
        <version>6.0.1</version>
    </parent>

    <groupId>io.confluent</groupId>
    <artifactId>kafka-connect-elasticsearch</artifactId>
    <version>11.1.0-SNAPSHOT</version>
    <packaging>jar</packaging>
    <name>kafka-connect-elasticsearch</name>
    <organization>
        <name>Confluent, Inc.</name>
        <url>http://confluent.io</url>
    </organization>
    <url>http://confluent.io</url>
    <description>
        Elasticsearch Sink Connector for Kafka Connect
    </description>

    <licenses>
        <license>
            <name>Confluent Community License</name>
            <url>http://www.confluent.io/confluent-community-license</url>
            <distribution>repo</distribution>
        </license>
    </licenses>

    <scm>
        <connection>scm:git:git://github.com/confluentinc/kafka-connect-elasticsearch.git</connection>
        <developerConnection>scm:git:git@github.com:confluentinc/kafka-connect-elasticsearch.git</developerConnection>
        <url>https://github.com/confluentinc/kafka-connect-elasticsearch</url>
        <tag>HEAD</tag>
    </scm>

    <properties>
        <es.version>7.0.1</es.version>
        <hamcrest.version>1.3</hamcrest.version>
        <mockito.version>2.28.2</mockito.version>
        <gson.version>2.8.6</gson.version>
        <test.containers.version>1.15.0</test.containers.version>
        <kafka.connect.maven.plugin.version>0.11.1</kafka.connect.maven.plugin.version>
        <maven.release.plugin.version>2.5.3</maven.release.plugin.version>
        <hadoop.version>3.3.0</hadoop.version>
        <apacheds-jdbm1.version>2.0.0-M2</apacheds-jdbm1.version>
        <jackson.databind.version>2.10.5.1</jackson.databind.version>
    </properties>

    <repositories>
        <repository>
            <id>confluent</id>
            <name>Confluent</name>
            <url>http://packages.confluent.io/maven/</url>
        </repository>
    </repositories>

    <dependencies>
        <dependency>
            <groupId>org.apache.kafka</groupId>
            <artifactId>connect-api</artifactId>
            <scope>provided</scope>
        </dependency>
        <dependency>
            <groupId>org.apache.kafka</groupId>
            <artifactId>connect-json</artifactId>
            <scope>provided</scope>
        </dependency>
        <dependency>
            <groupId>org.elasticsearch.client</groupId>
            <artifactId>elasticsearch-rest-high-level-client</artifactId>
            <version>${es.version}</version>
        </dependency>
        <dependency>
            <groupId>org.elasticsearch</groupId>
            <artifactId>elasticsearch</artifactId>
            <version>${es.version}</version>
        </dependency>
        <!-- pin commons-codec for CVE -->
        <dependency>
            <groupId>commons-codec</groupId>
            <artifactId>commons-codec</artifactId>
            <version>1.15</version>
        </dependency>
        <!-- pin snakeyaml for CVE -->
        <dependency>
            <groupId>org.yaml</groupId>
            <artifactId>snakeyaml</artifactId>
            <version>1.27</version>
        </dependency>
        <!-- pin httpclient for CVE -->
        <dependency>
            <groupId>org.apache.httpcomponents</groupId>
            <artifactId>httpclient</artifactId>
            <version>4.5.13</version>
        </dependency>
        <dependency>
            <groupId>com.google.code.gson</groupId>
            <artifactId>gson</artifactId>
            <version>${gson.version}</version>
            <scope>test</scope>
        </dependency>
        <dependency>
            <groupId>org.apache.httpcomponents</groupId>
            <artifactId>httpclient</artifactId>
            <version>4.5.13</version>
        </dependency>
        <dependency>
            <groupId>org.hamcrest</groupId>
            <artifactId>hamcrest-all</artifactId>
            <version>${hamcrest.version}</version>
            <scope>test</scope>
        </dependency>
        <dependency>
            <groupId>org.mockito</groupId>
            <artifactId>mockito-core</artifactId>
            <version>${mockito.version}</version>
            <scope>test</scope>
        </dependency>
        <dependency>
            <groupId>junit</groupId>
            <artifactId>junit</artifactId>
            <version>${junit.version}</version>
            <exclusions>
                <exclusion>
                    <groupId>org.hamcrest</groupId>
                    <artifactId>hamcrest-core</artifactId>
                </exclusion>
            </exclusions>
            <scope>test</scope>
        </dependency>
        <!--Require newer version than inherited-->
        <dependency>
            <groupId>com.google.guava</groupId>
            <artifactId>guava</artifactId>
            <version>27.0.1-jre</version>
            <scope>test</scope>
        </dependency>
        <dependency>
            <groupId>org.apache.kafka</groupId>
            <artifactId>connect-runtime</artifactId>
            <version>${kafka.version}</version>
            <classifier>test</classifier>
            <type>test-jar</type>
            <scope>test</scope>
        </dependency>
        <!-- Use a repackaged version of log4j with security patches. Default log4j v1.2 is a transitive dependency of connect-runtime, but it is excluded in common/pom.xml -->
        <dependency>
            <groupId>io.confluent</groupId>
            <artifactId>confluent-log4j</artifactId>
            <scope>test</scope>
        </dependency>
        <dependency>
            <groupId>org.apache.kafka</groupId>
            <artifactId>connect-runtime</artifactId>
            <version>${kafka.version}</version>
            <scope>test</scope>
        </dependency>
        <dependency>
            <groupId>org.apache.kafka</groupId>
            <artifactId>kafka-clients</artifactId>
            <version>${kafka.version}</version>
            <classifier>test</classifier>
            <type>test-jar</type>
            <scope>test</scope>
        </dependency>
        <dependency>
            <groupId>org.apache.kafka</groupId>
            <artifactId>kafka_${kafka.scala.version}</artifactId>
            <version>${kafka.version}</version>
            <scope>test</scope>
        </dependency>
        <dependency>
            <groupId>org.apache.kafka</groupId>
            <artifactId>kafka_${kafka.scala.version}</artifactId>
            <type>test-jar</type>
            <classifier>test</classifier>
            <scope>test</scope>
            <version>${kafka.version}</version>
        </dependency>
        <dependency>
            <groupId>org.testcontainers</groupId>
            <artifactId>elasticsearch</artifactId>
            <version>${test.containers.version}</version>
            <scope>test</scope>
        </dependency>
        <dependency>
            <groupId>org.apache.hadoop</groupId>
            <artifactId>hadoop-minikdc</artifactId>
            <version>${hadoop.version}</version>
            <scope>test</scope>
        </dependency>
    </dependencies>

    <dependencyManagement>
        <dependencies>
            <dependency>
                <groupId>com.fasterxml.jackson.core</groupId>
                <artifactId>jackson-databind</artifactId>
                <version>${jackson.databind.version}</version>
            </dependency>
        </dependencies>
    </dependencyManagement>

    <build>
        <plugins>
            <plugin>
                <groupId>org.apache.maven.plugins</groupId>
                <artifactId>maven-failsafe-plugin</artifactId>
                <version>3.0.0-M3</version>
            </plugin>
            <plugin>
                <groupId>io.confluent</groupId>
                <version>${kafka.connect.maven.plugin.version}</version>
                <artifactId>kafka-connect-maven-plugin</artifactId>
                <executions>
                    <execution>
                        <goals>
                            <goal>kafka-connect</goal>
                        </goals>
                        <configuration>
                            <title>Kafka Connect Elasticsearch</title>
<<<<<<< HEAD
                            <documentationUrl>https://docs.confluent.io/kafka-connect-elasticsearch/current/</documentationUrl>
=======
                            <documentationUrl>https://docs.confluent.io/kafka-connect-elasticsearch/current/index.html</documentationUrl>
>>>>>>> 3e20c040
                            <description>
                                The Elasticsearch connector allows moving data from Kafka to Elasticsearch 2.x, 5.x, 6.x, and 7.x. It writes data from a topic in Kafka to an index in Elasticsearch and all data for a topic have the same type.

                                Elasticsearch is often used for text queries, analytics and as an key-value store (use cases). The connector covers both the analytics and key-value store use cases. For the analytics use case, each message is in Kafka is treated as an event and the connector uses topic+partition+offset as a unique identifier for events, which then converted to unique documents in Elasticsearch. For the key-value store use case, it supports using keys from Kafka messages as document ids in Elasticsearch and provides configurations ensuring that updates to a key are written to Elasticsearch in order. For both use cases, Elasticsearch’s idempotent write semantics guarantees exactly once delivery.

                                Mapping is the process of defining how a document, and the fields it contains, are stored and indexed. Users can explicitly define mappings for types in indices. When a mapping is not explicitly defined, Elasticsearch can determine field names and types from data, however, some types such as timestamp and decimal, may not be correctly inferred. To ensure that the types are correctly inferred, the connector provides a feature to infer a mapping from the schemas of Kafka messages.
                            </description>
                            <logo>logos/elasticsearch.jpg</logo>

                            <supportProviderName>Confluent, Inc.</supportProviderName>
                            <supportSummary>Confluent supports the Elasticsearch sink connector alongside community members as part of its Confluent Platform offering.</supportSummary>
                            <supportUrl>https://docs.confluent.io/home/overview.html</supportUrl>
                            <supportLogo>logos/confluent.png</supportLogo>

                            <ownerUsername>confluentinc</ownerUsername>
                            <ownerType>organization</ownerType>
                            <ownerName>Confluent, Inc.</ownerName>
                            <ownerUrl>https://confluent.io/</ownerUrl>
                            <ownerLogo>logos/confluent.png</ownerLogo>

                            <componentTypes>
                                <componentType>sink</componentType>
                            </componentTypes>

                            <tags>
                                <tag>Elastic</tag>
                                <tag>elasticsearch</tag>
                                <tag>search</tag>
                                <tag>analytics</tag>
                                <tag>log</tag>
                            </tags>

                            <requirements>
                                <requirement>Elasticsearch 7.x</requirement>
                            </requirements>

                            <deliveryGuarantee>
                                <deliveryGuarantee>exactlyOnce</deliveryGuarantee>
                            </deliveryGuarantee>

                            <confluentControlCenterIntegration>true</confluentControlCenterIntegration>
                        </configuration>
                    </execution>
                </executions>
            </plugin>
            <plugin>
                <groupId>org.apache.maven.plugins</groupId>
                <artifactId>maven-compiler-plugin</artifactId>
                <inherited>true</inherited>
                <configuration>
                    <compilerArgs>
                        <arg>-Xlint:all,-try</arg>
                        <arg>-Werror</arg>
                    </compilerArgs>
                </configuration>
            </plugin>
            <plugin>
                <groupId>org.apache.maven.plugins</groupId>
                <artifactId>maven-assembly-plugin</artifactId>
                <configuration>
                    <descriptors>
                        <descriptor>src/assembly/development.xml</descriptor>
                        <descriptor>src/assembly/package.xml</descriptor>
                    </descriptors>
                </configuration>
                <executions>
                    <execution>
                        <id>make-assembly</id>
                        <phase>package</phase>
                        <goals>
                            <goal>single</goal>
                        </goals>
                    </execution>
                </executions>
            </plugin>
            <plugin>
                <groupId>org.apache.maven.plugins</groupId>
                <artifactId>maven-surefire-plugin</artifactId>
                <configuration>
                    <argLine>@{argLine} -Djava.awt.headless=true -Dtests.security.manager=false -Dtests.jarhell.check=false</argLine>
                </configuration>
            </plugin>
            <plugin>
                <groupId>org.apache.maven.plugins</groupId>
                <artifactId>maven-checkstyle-plugin</artifactId>
                <executions>
                    <execution>
                        <id>validate</id>
                        <phase>validate</phase>
                        <configuration>
                            <suppressionsLocation>checkstyle/suppressions.xml</suppressionsLocation>
                        </configuration>
                        <goals>
                            <goal>check</goal>
                        </goals>
                    </execution>
                </executions>
            </plugin>
            <plugin>
                <groupId>org.apache.maven.plugins</groupId>
                <artifactId>maven-release-plugin</artifactId>
                <version>${maven.release.plugin.version}</version>
                <configuration>
                    <autoVersionSubmodules>true</autoVersionSubmodules>
                    <remoteTagging>false</remoteTagging>
                    <tagNameFormat>v@{project.version}</tagNameFormat>
                </configuration>
            </plugin>
        </plugins>

        <resources>
            <resource>
                <directory>src/main/resources</directory>
                <filtering>true</filtering>
            </resource>
        </resources>
    </build>

    <profiles>
        <profile>
            <id>standalone</id>
            <build>
                <plugins>
                    <plugin>
                        <artifactId>maven-assembly-plugin</artifactId>
                        <configuration>
                            <descriptors>
                                <descriptor>src/assembly/standalone.xml</descriptor>
                            </descriptors>
                        </configuration>
                    </plugin>
                </plugins>
            </build>
        </profile>
        <profile>
            <id>jenkins</id>
            <build>
                <plugins>
                    <plugin>
                        <groupId>org.apache.maven.plugins</groupId>
                        <artifactId>maven-failsafe-plugin</artifactId>
                        <version>3.0.0-M3</version>
                        <configuration>
                            <excludes>
                                <!--
                                The jenkins container is only accessible through its DOCKER_HOST IP
                                address. This makes it hard to test both hostname verification
                                enabled and disabled cases with the same cert. So, disable this IT
                                in jenkins.
                                -->
                                <exclude>**/ElasticsearchConnectorSslIT.java</exclude>
                            </excludes>
                        </configuration>
                    </plugin>
                </plugins>
            </build>
        </profile>
        <profile>
            <id>licenses-package</id>
            <build>
                <plugins>
                    <plugin>
                        <groupId>org.codehaus.mojo</groupId>
                        <artifactId>exec-maven-plugin</artifactId>
                        <version>1.2.1</version>
                        <executions>
                            <execution>
                                <id>create-licenses</id>
                                <configuration>
                                    <mainClass>io.confluent.licenses.LicenseFinder</mainClass>
                                    <arguments>
                                        <!-- Note use of development instead of package so we pick up all dependencies. -->
                                        <argument>-i ${project.build.directory}/${project.build.finalName}-package/share/java/kafka-connect-elasticsearch</argument>
                                        <argument>-o ${project.basedir}/licenses</argument>
                                        <argument>-f</argument>
                                        <argument>-h ${project.build.directory}/${project.build.finalName}-package/share/doc/kafka-connect-elasticsearch/licenses.html</argument>
                                        <argument>-l ${project.build.directory}/${project.build.finalName}-package/share/doc/kafka-connect-elasticsearch/licenses</argument>
                                        <argument>-n ${project.build.directory}/${project.build.finalName}-package/share/doc/kafka-connect-elasticsearch/notices</argument>
                                        <argument>-t ${project.name}</argument>
                                        <argument>-x licenses-${confluent.version}.jar</argument>
                                    </arguments>
                                </configuration>
                                <phase>package</phase>
                                <goals>
                                    <goal>java</goal>
                                </goals>
                            </execution>
                        </executions>
                        <configuration>
                            <includeProjectDependencies>true</includeProjectDependencies>
                            <includePluginDependencies>true</includePluginDependencies>
                            <executableDependency>
                                <groupId>io.confluent</groupId>
                                <artifactId>licenses</artifactId>
                            </executableDependency>
                        </configuration>
                        <dependencies>
                            <dependency>
                                <groupId>io.confluent</groupId>
                                <artifactId>licenses</artifactId>
                                <version>${confluent.version}</version>
                            </dependency>
                        </dependencies>
                    </plugin>
                </plugins>
            </build>
        </profile>
        <profile>
            <id>licenses-source</id>
            <build>
                <plugins>
                    <plugin>
                        <groupId>org.codehaus.mojo</groupId>
                        <artifactId>exec-maven-plugin</artifactId>
                        <version>1.2.1</version>
                        <executions>
                            <execution>
                                <id>create-licenses</id>
                                <configuration>
                                    <mainClass>io.confluent.licenses.LicenseFinder</mainClass>
                                    <arguments>
                                        <!-- Note use of development instead of package so we pick up all dependencies. -->
                                        <argument>-i ${project.build.directory}/${project.build.finalName}-development/share/java/kafka-connect-elasticsearch</argument>
                                        <argument>-o ${project.basedir}/licenses</argument>
                                        <argument>-f</argument>
                                        <argument>-h ${project.basedir}/licenses.html</argument>
                                        <argument>-l ${project.basedir}/licenses</argument>
                                        <argument>-n ${project.basedir}/notices</argument>
                                        <argument>-t ${project.name}</argument>
                                        <argument>-x licenses-${confluent.version}.jar</argument>
                                    </arguments>
                                </configuration>
                                <phase>package</phase>
                                <goals>
                                    <goal>java</goal>
                                </goals>
                            </execution>
                        </executions>
                        <configuration>
                            <includeProjectDependencies>true</includeProjectDependencies>
                            <includePluginDependencies>true</includePluginDependencies>
                            <executableDependency>
                                <groupId>io.confluent</groupId>
                                <artifactId>licenses</artifactId>
                            </executableDependency>
                        </configuration>
                        <dependencies>
                            <dependency>
                                <groupId>io.confluent</groupId>
                                <artifactId>licenses</artifactId>
                                <version>${confluent.version}</version>
                            </dependency>
                        </dependencies>
                    </plugin>
                    <plugin>
                        <artifactId>maven-clean-plugin</artifactId>
                        <version>3.0.0</version>
                        <configuration>
                            <filesets>
                                <fileset>
                                    <directory>.</directory>
                                    <includes>
                                        <include>licenses.html</include>
                                        <directory>licenses/*.*</directory>
                                        <directory>notices/*.*</directory>
                                    </includes>
                                </fileset>
                            </filesets>
                        </configuration>
                    </plugin>
                </plugins>
            </build>
        </profile>
    </profiles>
</project><|MERGE_RESOLUTION|>--- conflicted
+++ resolved
@@ -223,11 +223,7 @@
                         </goals>
                         <configuration>
                             <title>Kafka Connect Elasticsearch</title>
-<<<<<<< HEAD
-                            <documentationUrl>https://docs.confluent.io/kafka-connect-elasticsearch/current/</documentationUrl>
-=======
                             <documentationUrl>https://docs.confluent.io/kafka-connect-elasticsearch/current/index.html</documentationUrl>
->>>>>>> 3e20c040
                             <description>
                                 The Elasticsearch connector allows moving data from Kafka to Elasticsearch 2.x, 5.x, 6.x, and 7.x. It writes data from a topic in Kafka to an index in Elasticsearch and all data for a topic have the same type.
 
