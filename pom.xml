--- conflicted
+++ resolved
@@ -45,11 +45,7 @@
         <jest.version>6.3.1</jest.version>
         <test.containers.version>1.15.0-rc2</test.containers.version>
         <kafka.connect.maven.plugin.version>0.11.1</kafka.connect.maven.plugin.version>
-<<<<<<< HEAD
-        <confluent.maven.repo>http://packages.confluent.io/maven/</confluent.maven.repo>
         <maven.release.plugin.version>2.5.3</maven.release.plugin.version>
-=======
->>>>>>> 239b133d
     </properties>
 
     <repositories>
